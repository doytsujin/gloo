#----------------------------------------------------------------------------------
# Base
#----------------------------------------------------------------------------------

ROOTDIR := $(shell pwd)
OUTPUT_DIR ?= $(ROOTDIR)/_output

# If you just put your username, then that refers to your account at hub.docker.com
IMAGE_REPO := quay.io/solo-io

# Kind of a hack to make sure _output exists
z := $(shell mkdir -p $(OUTPUT_DIR))

SOURCES := $(shell find . -name "*.go" | grep -v test.go)
RELEASE := "true"
ifeq ($(TAGGED_VERSION),)
	TAGGED_VERSION := $(shell git describe --tags --dirty)
	RELEASE := "false"
endif
VERSION ?= $(shell echo $(TAGGED_VERSION) | cut -c 2-)

<<<<<<< HEAD
ENVOY_GLOO_IMAGE ?= quay.io/solo-io/envoy-gloo:1.15.0-rc1 
=======
ENVOY_GLOO_IMAGE ?= quay.io/solo-io/envoy-gloo:1.15.0-rc1
>>>>>>> fcafccd2

# The full SHA of the currently checked out commit
CHECKED_OUT_SHA := $(shell git rev-parse HEAD)
# Returns the name of the default branch in the remote `origin` repository, e.g. `master`
DEFAULT_BRANCH_NAME := $(shell git symbolic-ref refs/remotes/origin/HEAD | sed 's@^refs/remotes/origin/@@')
# Print the branches that contain the current commit and keep only the one that
# EXACTLY matches the name of the default branch (avoid matching e.g. `master-2`).
# If we get back a result, it mean we are on the default branch.
EMPTY_IF_NOT_DEFAULT := $(shell git branch --contains $(CHECKED_OUT_SHA) | grep -ow $(DEFAULT_BRANCH_NAME))

ON_DEFAULT_BRANCH := false
ifneq ($(EMPTY_IF_NOT_DEFAULT),)
    ON_DEFAULT_BRANCH = true
endif

ASSETS_ONLY_RELEASE := true
ifeq ($(ON_DEFAULT_BRANCH), true)
    ASSETS_ONLY_RELEASE = false
endif

print-git-info:
	@echo CHECKED_OUT_SHA: $(CHECKED_OUT_SHA)
	@echo DEFAULT_BRANCH_NAME: $(DEFAULT_BRANCH_NAME)
	@echo EMPTY_IF_NOT_DEFAULT: $(EMPTY_IF_NOT_DEFAULT)
	@echo ON_DEFAULT_BRANCH: $(ON_DEFAULT_BRANCH)
	@echo ASSETS_ONLY_RELEASE: $(ASSETS_ONLY_RELEASE)

LDFLAGS := "-X github.com/solo-io/gloo/pkg/version.Version=$(VERSION)"
GCFLAGS := all="-N -l"

GO_BUILD_FLAGS := GO111MODULE=on CGO_ENABLED=0 GOARCH=amd64

# Passed by cloudbuild
GCLOUD_PROJECT_ID := $(GCLOUD_PROJECT_ID)
BUILD_ID := $(BUILD_ID)

TEST_ASSET_DIR := $(ROOTDIR)/_test

#----------------------------------------------------------------------------------
# Macros
#----------------------------------------------------------------------------------

# This macro takes a relative path as its only argument and returns all the files
# in the tree rooted at that directory that match the given criteria.
get_sources = $(shell find $(1) -name "*.go" | grep -v test | grep -v generated.go | grep -v mock_)

#----------------------------------------------------------------------------------
# Repo setup
#----------------------------------------------------------------------------------

# https://www.viget.com/articles/two-ways-to-share-git-hooks-with-your-team/
.PHONY: init
init:
	git config core.hooksPath .githooks

.PHONY: fmt-changed
fmt-changed:
	git diff --name-only | grep '.*.go$$' | xargs -- goimports -w


# must be a seperate target so that make waits for it to complete before moving on
.PHONY: mod-download
mod-download:
	go mod download

DEPSGOBIN=$(shell pwd)/_output/.bin

.PHONY: update-deps
update-deps: mod-download
	mkdir $(DEPSGOBIN)
	$(shell cd $(shell go list -f '{{ .Dir }}' -m github.com/solo-io/protoc-gen-ext); make install)
	chmod +x $(shell go list -f '{{ .Dir }}' -m k8s.io/code-generator)/generate-groups.sh
	GOBIN=$(DEPSGOBIN) go get -v golang.org/x/tools/cmd/goimports@v0.0.0-20200423205358-59e73619c742
	GOBIN=$(DEPSGOBIN) go get -v github.com/gogo/protobuf/protoc-gen-gogo@v1.3.1
	GOBIN=$(DEPSGOBIN) go get -v github.com/cratonica/2goarray@514510793eaa1ae2cc2217a9a743104312412f35
	GOBIN=$(DEPSGOBIN) go get -v -u github.com/golang/mock/gomock@v1.4.3
	GOBIN=$(DEPSGOBIN) go get -v github.com/golang/mock/mockgen@v1.4.3
	GOBIN=$(DEPSGOBIN) go get -v github.com/gogo/protobuf/gogoproto@v1.3.1


.PHONY: check-format
check-format:
	NOT_FORMATTED=$$(gofmt -l ./projects/ ./pkg/ ./test/) && if [ -n "$$NOT_FORMATTED" ]; then echo These files are not formatted: $$NOT_FORMATTED; exit 1; fi

check-spelling:
	./ci/spell.sh check
#----------------------------------------------------------------------------------
# Clean
#----------------------------------------------------------------------------------

# Important to clean before pushing new releases. Dockerfiles and binaries may not update properly
.PHONY: clean
clean:
	rm -rf _output
	rm -rf _test
	rm -rf docs/site*
	rm -rf docs/themes
	rm -rf docs/resources
	git clean -f -X install

# This is required to run if making changes to proto files then run `make generated-code -B`
clean-generated-code:
	rm -rf projects/gloo/pkg/plugins/grpc/*.descriptor.go

#----------------------------------------------------------------------------------
# Generated Code and Docs
#----------------------------------------------------------------------------------

.PHONY: generated-code
generated-code: $(OUTPUT_DIR)/.generated-code verify-enterprise-protos update-licenses generate-helm-files

# Note: currently we generate CLI docs, but don't push them to the consolidated docs repo (gloo-docs). Instead, the
# Glooctl enterprise docs are pushed from the private repo.
# TODO(EItanya): make mockgen work for gloo
SUBDIRS:=$(shell ls -d -- */ | grep -v vendor)
$(OUTPUT_DIR)/.generated-code:
	go mod tidy
	find * -type f | grep .sk.md | xargs rm
	rm -rf vendor_any
	PATH=$(DEPSGOBIN):$$PATH GO111MODULE=on go generate ./...
	PATH=$(DEPSGOBIN):$$PATH rm docs/content/reference/cli/glooctl*; GO111MODULE=on go run projects/gloo/cli/cmd/docs/main.go
	PATH=$(DEPSGOBIN):$$PATH gofmt -w $(SUBDIRS)
	PATH=$(DEPSGOBIN):$$PATH goimports -w $(SUBDIRS)
	mkdir -p $(OUTPUT_DIR)
	touch $@

# Make sure that the enterprise API *.pb.go files that are generated but not used in this repo are valid.
.PHONY: verify-enterprise-protos
verify-enterprise-protos:
	@echo Verifying validity of generated enterprise files...
	$(GO_BUILD_FLAGS) GOOS=linux go build projects/gloo/pkg/api/v1/enterprise/verify.go

#----------------------------------------------------------------------------------
# Generate mocks
#----------------------------------------------------------------------------------

# The values in this array are used in a foreach loop to dynamically generate the
# commands in the generate-client-mocks target.
# For each value, the ":" character will be replaced with " " using the subst function,
# thus turning the string into a 3-element array. The n-th element of the array will
# then be selected via the word function
MOCK_RESOURCE_INFO := \
	gloo:artifact:ArtifactClient \
	gloo:endpoint:EndpointClient \
	gloo:proxy:ProxyClient \
	gloo:secret:SecretClient \
	gloo:settings:SettingsClient \
	gloo:upstream:UpstreamClient \
	gateway:gateway:GatewayClient \
	gateway:virtual_service:VirtualServiceClient\
	gateway:route_table:RouteTableClient\

# Use gomock (https://github.com/golang/mock) to generate mocks for our resource clients.
.PHONY: generate-client-mocks
generate-client-mocks:
	@$(foreach INFO, $(MOCK_RESOURCE_INFO), \
		echo Generating mock for $(word 3,$(subst :, , $(INFO)))...; \
		mockgen -destination=projects/$(word 1,$(subst :, , $(INFO)))/pkg/mocks/mock_$(word 2,$(subst :, , $(INFO)))_client.go \
     		-package=mocks \
     		github.com/solo-io/gloo/projects/$(word 1,$(subst :, , $(INFO)))/pkg/api/v1 \
     		$(word 3,$(subst :, , $(INFO))) \
     	;)

#----------------------------------------------------------------------------------
# glooctl
#----------------------------------------------------------------------------------

CLI_DIR=projects/gloo/cli

$(OUTPUT_DIR)/glooctl: $(SOURCES)
	GO111MODULE=on go build -ldflags=$(LDFLAGS) -gcflags=$(GCFLAGS) -o $@ $(CLI_DIR)/cmd/main.go

$(OUTPUT_DIR)/glooctl-linux-amd64: $(SOURCES)
	$(GO_BUILD_FLAGS) GOOS=linux go build -ldflags=$(LDFLAGS) -gcflags=$(GCFLAGS) -o $@ $(CLI_DIR)/cmd/main.go

$(OUTPUT_DIR)/glooctl-darwin-amd64: $(SOURCES)
	$(GO_BUILD_FLAGS) GOOS=darwin go build -ldflags=$(LDFLAGS) -gcflags=$(GCFLAGS) -o $@ $(CLI_DIR)/cmd/main.go

$(OUTPUT_DIR)/glooctl-windows-amd64.exe: $(SOURCES)
	$(GO_BUILD_FLAGS) GOOS=windows go build -ldflags=$(LDFLAGS) -gcflags=$(GCFLAGS) -o $@ $(CLI_DIR)/cmd/main.go


.PHONY: glooctl
glooctl: $(OUTPUT_DIR)/glooctl
.PHONY: glooctl-linux-amd64
glooctl-linux-amd64: $(OUTPUT_DIR)/glooctl-linux-amd64
.PHONY: glooctl-darwin-amd64
glooctl-darwin-amd64: $(OUTPUT_DIR)/glooctl-darwin-amd64
.PHONY: glooctl-windows-amd64
glooctl-windows-amd64: $(OUTPUT_DIR)/glooctl-windows-amd64.exe

.PHONY: build-cli
build-cli: glooctl-linux-amd64 glooctl-darwin-amd64 glooctl-windows-amd64

#----------------------------------------------------------------------------------
# Gateway
#----------------------------------------------------------------------------------

GATEWAY_DIR=projects/gateway
GATEWAY_SOURCES=$(call get_sources,$(GATEWAY_DIR))

$(OUTPUT_DIR)/gateway-linux-amd64: $(GATEWAY_SOURCES)
	$(GO_BUILD_FLAGS) GOOS=linux go build -ldflags=$(LDFLAGS) -gcflags=$(GCFLAGS) -o $@ $(GATEWAY_DIR)/cmd/main.go

.PHONY: gateway
gateway: $(OUTPUT_DIR)/gateway-linux-amd64

$(OUTPUT_DIR)/Dockerfile.gateway: $(GATEWAY_DIR)/cmd/Dockerfile
	cp $< $@

gateway-docker: $(OUTPUT_DIR)/gateway-linux-amd64 $(OUTPUT_DIR)/Dockerfile.gateway
	docker build $(OUTPUT_DIR) -f $(OUTPUT_DIR)/Dockerfile.gateway \
		-t $(IMAGE_REPO)/gateway:$(VERSION)

#----------------------------------------------------------------------------------
# Ingress
#----------------------------------------------------------------------------------

INGRESS_DIR=projects/ingress
INGRESS_SOURCES=$(call get_sources,$(INGRESS_DIR))

$(OUTPUT_DIR)/ingress-linux-amd64: $(INGRESS_SOURCES)
	$(GO_BUILD_FLAGS) GOOS=linux go build -ldflags=$(LDFLAGS) -gcflags=$(GCFLAGS) -o $@ $(INGRESS_DIR)/cmd/main.go

.PHONY: ingress
ingress: $(OUTPUT_DIR)/ingress-linux-amd64

$(OUTPUT_DIR)/Dockerfile.ingress: $(INGRESS_DIR)/cmd/Dockerfile
	cp $< $@

ingress-docker: $(OUTPUT_DIR)/ingress-linux-amd64 $(OUTPUT_DIR)/Dockerfile.ingress
	docker build $(OUTPUT_DIR) -f $(OUTPUT_DIR)/Dockerfile.ingress \
		-t $(IMAGE_REPO)/ingress:$(VERSION)

#----------------------------------------------------------------------------------
# Access Logger
#----------------------------------------------------------------------------------

ACCESS_LOG_DIR=projects/accesslogger
ACCESS_LOG_SOURCES=$(call get_sources,$(ACCESS_LOG_DIR))

$(OUTPUT_DIR)/access-logger-linux-amd64: $(ACCESS_LOG_SOURCES)
	$(GO_BUILD_FLAGS) GOOS=linux go build -ldflags=$(LDFLAGS) -gcflags=$(GCFLAGS) -o $@ $(ACCESS_LOG_DIR)/cmd/main.go

.PHONY: access-logger
access-logger: $(OUTPUT_DIR)/access-logger-linux-amd64

$(OUTPUT_DIR)/Dockerfile.access-logger: $(ACCESS_LOG_DIR)/cmd/Dockerfile
	cp $< $@

access-logger-docker: $(OUTPUT_DIR)/access-logger-linux-amd64 $(OUTPUT_DIR)/Dockerfile.access-logger
	docker build $(OUTPUT_DIR) -f $(OUTPUT_DIR)/Dockerfile.access-logger \
		-t $(IMAGE_REPO)/access-logger:$(VERSION)

#----------------------------------------------------------------------------------
# Discovery
#----------------------------------------------------------------------------------

DISCOVERY_DIR=projects/discovery
DISCOVERY_SOURCES=$(call get_sources,$(DISCOVERY_DIR))

$(OUTPUT_DIR)/discovery-linux-amd64: $(DISCOVERY_SOURCES)
	$(GO_BUILD_FLAGS) GOOS=linux go build -ldflags=$(LDFLAGS) -gcflags=$(GCFLAGS) -o $@ $(DISCOVERY_DIR)/cmd/main.go

.PHONY: discovery
discovery: $(OUTPUT_DIR)/discovery-linux-amd64

$(OUTPUT_DIR)/Dockerfile.discovery: $(DISCOVERY_DIR)/cmd/Dockerfile
	cp $< $@

discovery-docker: $(OUTPUT_DIR)/discovery-linux-amd64 $(OUTPUT_DIR)/Dockerfile.discovery
	docker build $(OUTPUT_DIR) -f $(OUTPUT_DIR)/Dockerfile.discovery \
		-t $(IMAGE_REPO)/discovery:$(VERSION)

#----------------------------------------------------------------------------------
# Gloo
#----------------------------------------------------------------------------------

GLOO_DIR=projects/gloo
GLOO_SOURCES=$(call get_sources,$(GLOO_DIR))

$(OUTPUT_DIR)/gloo-linux-amd64: $(GLOO_SOURCES)
	$(GO_BUILD_FLAGS) GOOS=linux go build -ldflags=$(LDFLAGS) -gcflags=$(GCFLAGS) -o $@ $(GLOO_DIR)/cmd/main.go

.PHONY: gloo
gloo: $(OUTPUT_DIR)/gloo-linux-amd64

$(OUTPUT_DIR)/Dockerfile.gloo: $(GLOO_DIR)/cmd/Dockerfile
	cp hack/utils/oss_compliance/third_party_licenses.txt $(OUTPUT_DIR)/third_party_licenses.txt
	cp $< $@

gloo-docker: $(OUTPUT_DIR)/gloo-linux-amd64 $(OUTPUT_DIR)/Dockerfile.gloo
	docker build $(OUTPUT_DIR) -f $(OUTPUT_DIR)/Dockerfile.gloo \
		--build-arg ENVOY_IMAGE=$(ENVOY_GLOO_IMAGE) \
		-t $(IMAGE_REPO)/gloo:$(VERSION)

#----------------------------------------------------------------------------------
# SDS Server - gRPC server for serving Secret Discovery Service config for Gloo MTLS
#----------------------------------------------------------------------------------

SDS_DIR=projects/sds/cmd
SDS_SOURCES=$(call get_sources,$(SDS_DIR))

$(OUTPUT_DIR)/sds-linux-amd64: $(SDS_SOURCES)
	GO111MODULE=on CGO_ENABLED=0 GOARCH=amd64 GOOS=linux go build -ldflags=$(LDFLAGS) -gcflags=$(GCFLAGS) -o $@ $(SDS_DIR)/main.go

.PHONY: sds
sds: $(OUTPUT_DIR)/sds-linux-amd64

$(OUTPUT_DIR)/Dockerfile.sds: $(SDS_DIR)/Dockerfile
	cp $< $@

.PHONY: sds-docker
sds-docker: $(OUTPUT_DIR)/sds-linux-amd64 $(OUTPUT_DIR)/Dockerfile.sds
	docker build $(OUTPUT_DIR) -f $(OUTPUT_DIR)/Dockerfile.sds \
		-t $(IMAGE_REPO)/sds:$(VERSION)

#----------------------------------------------------------------------------------
# Envoy init (BASE/SIDECAR)
#----------------------------------------------------------------------------------

ENVOYINIT_DIR=projects/envoyinit/cmd
ENVOYINIT_SOURCES=$(call get_sources,$(ENVOYINIT_DIR))

$(OUTPUT_DIR)/envoyinit-linux-amd64: $(ENVOYINIT_SOURCES)
	$(GO_BUILD_FLAGS) GOOS=linux go build -ldflags=$(LDFLAGS) -gcflags=$(GCFLAGS) -o $@ $(ENVOYINIT_DIR)/main.go

.PHONY: envoyinit
envoyinit: $(OUTPUT_DIR)/envoyinit-linux-amd64

$(OUTPUT_DIR)/Dockerfile.envoyinit: $(ENVOYINIT_DIR)/Dockerfile.envoyinit
	cp $< $@

$(OUTPUT_DIR)/docker-entrypoint.sh: $(ENVOYINIT_DIR)/docker-entrypoint.sh
	cp $< $@

.PHONY: gloo-envoy-wrapper-docker
gloo-envoy-wrapper-docker: $(OUTPUT_DIR)/envoyinit-linux-amd64 $(OUTPUT_DIR)/Dockerfile.envoyinit $(OUTPUT_DIR)/docker-entrypoint.sh
	docker build $(OUTPUT_DIR) -f $(OUTPUT_DIR)/Dockerfile.envoyinit \
		--build-arg ENVOY_IMAGE=$(ENVOY_GLOO_IMAGE) \
		-t $(IMAGE_REPO)/gloo-envoy-wrapper:$(VERSION)

#----------------------------------------------------------------------------------
# Envoy init (WASM)
#----------------------------------------------------------------------------------

ENVOY_WASM_DIR=projects/envoyinit/cmd
ENVOY_WASM_SOURCES=$(call get_sources,$(ENVOY_WASM_DIR))

$(OUTPUT_DIR)/envoywasm-linux-amd64: $(ENVOY_WASM_SOURCES)
	$(GO_BUILD_FLAGS) GOOS=linux go build -ldflags=$(LDFLAGS) -gcflags=$(GCFLAGS) -o $@ $(ENVOY_WASM_DIR)/main.go

.PHONY: envoywasm
envoywasm: $(OUTPUT_DIR)/envoywasm-linux-amd64

$(OUTPUT_DIR)/Dockerfile.envoywasm: $(ENVOY_WASM_DIR)/Dockerfile.envoywasm
	cp $< $@

.PHONY: gloo-envoy-wasm-wrapper-docker
gloo-envoy-wasm-wrapper-docker: $(OUTPUT_DIR)/envoywasm-linux-amd64 $(OUTPUT_DIR)/Dockerfile.envoywasm
	docker build $(OUTPUT_DIR) -f $(OUTPUT_DIR)/Dockerfile.envoywasm \
		-t $(IMAGE_REPO)/gloo-envoy-wasm-wrapper:$(VERSION)

#----------------------------------------------------------------------------------
# Certgen - Job for creating TLS Secrets in Kubernetes
#----------------------------------------------------------------------------------

CERTGEN_DIR=jobs/certgen/cmd
CERTGEN_SOURCES=$(call get_sources,$(CERTGEN_DIR))

$(OUTPUT_DIR)/certgen-linux-amd64: $(CERTGEN_SOURCES)
	GO111MODULE=on CGO_ENABLED=0 GOARCH=amd64 GOOS=linux go build -ldflags=$(LDFLAGS) -gcflags=$(GCFLAGS) -o $@ $(CERTGEN_DIR)/main.go

.PHONY: certgen
certgen: $(OUTPUT_DIR)/certgen-linux-amd64

$(OUTPUT_DIR)/Dockerfile.certgen: $(CERTGEN_DIR)/Dockerfile
	cp $< $@

.PHONY: certgen-docker
certgen-docker: $(OUTPUT_DIR)/certgen-linux-amd64 $(OUTPUT_DIR)/Dockerfile.certgen
	docker build $(OUTPUT_DIR) -f $(OUTPUT_DIR)/Dockerfile.certgen \
		-t $(IMAGE_REPO)/certgen:$(VERSION)

#----------------------------------------------------------------------------------
# Build All
#----------------------------------------------------------------------------------
.PHONY: build
build: gloo glooctl gateway discovery envoyinit certgen ingress

#----------------------------------------------------------------------------------
# Deployment Manifests / Helm
#----------------------------------------------------------------------------------

HELM_SYNC_DIR := $(OUTPUT_DIR)/helm
HELM_DIR := install/helm/gloo
HELM_BUCKET := gs://solo-public-helm

# Creates Chart.yaml and values.yaml. See install/helm/README.md for more info.
.PHONY: generate-helm-files
generate-helm-files: $(OUTPUT_DIR)/.helm-prepared

HELM_PREPARED_INPUT := $(HELM_DIR)/generate.go $(wildcard $(HELM_DIR)/generate/*.go)
$(OUTPUT_DIR)/.helm-prepared: $(HELM_PREPARED_INPUT)
	mkdir -p $(HELM_SYNC_DIR)/charts
	go run $(HELM_DIR)/generate.go --version $(VERSION) --generate-helm-docs
	touch $@

package-chart: generate-helm-files
	mkdir -p $(HELM_SYNC_DIR)/charts
	helm package --destination $(HELM_SYNC_DIR)/charts $(HELM_DIR)
	helm repo index $(HELM_SYNC_DIR)

push-chart-to-registry: generate-helm-files
	mkdir -p $(HELM_REPOSITORY_CACHE)
	cp $(DOCKER_CONFIG)/config.json $(HELM_REPOSITORY_CACHE)/config.json
	HELM_EXPERIMENTAL_OCI=1 helm chart save $(HELM_DIR) gcr.io/solo-public/gloo-helm:$(VERSION)
	HELM_EXPERIMENTAL_OCI=1 helm chart push gcr.io/solo-public/gloo-helm:$(VERSION)

.PHONY: fetch-package-and-save-helm
fetch-package-and-save-helm: generate-helm-files
ifeq ($(RELEASE),"true")
	until $$(GENERATION=$$(gsutil ls -a $(HELM_BUCKET)/index.yaml | tail -1 | cut -f2 -d '#') && \
					gsutil cp -v $(HELM_BUCKET)/index.yaml $(HELM_SYNC_DIR)/index.yaml && \
					helm package --destination $(HELM_SYNC_DIR)/charts $(HELM_DIR) >> /dev/null && \
					helm repo index $(HELM_SYNC_DIR) --merge $(HELM_SYNC_DIR)/index.yaml && \
					gsutil -m rsync $(HELM_SYNC_DIR)/charts $(HELM_BUCKET)/charts && \
					gsutil -h x-goog-if-generation-match:"$$GENERATION" cp $(HELM_SYNC_DIR)/index.yaml $(HELM_BUCKET)/index.yaml); do \
		echo "Failed to upload new helm index (updated helm index since last download?). Trying again"; \
		sleep 2; \
	done
endif

#----------------------------------------------------------------------------------
# Build the Gloo Manifests that are published as release assets
#----------------------------------------------------------------------------------

.PHONY: render-manifests
render-manifests: install/gloo-gateway.yaml install/gloo-ingress.yaml install/gloo-knative.yaml

INSTALL_NAMESPACE ?= gloo-system

MANIFEST_OUTPUT = > /dev/null
ifneq ($(BUILD_ID),)
MANIFEST_OUTPUT =
endif

define HELM_VALUES
namespace:
  create: true
crds:
  create: true
endef

# Export as a shell variable, make variables do not play well with multiple lines
export HELM_VALUES
$(OUTPUT_DIR)/release-manifest-values.yaml:
	@echo "$$HELM_VALUES" > $@

install/gloo-gateway.yaml: $(OUTPUT_DIR)/glooctl-linux-amd64 $(OUTPUT_DIR)/release-manifest-values.yaml package-chart
ifeq ($(RELEASE),"true")
	$(OUTPUT_DIR)/glooctl-linux-amd64 install gateway -n $(INSTALL_NAMESPACE) -f $(HELM_SYNC_DIR)/charts/gloo-$(VERSION).tgz \
		--values $(OUTPUT_DIR)/release-manifest-values.yaml --dry-run | tee $@ $(OUTPUT_YAML) $(MANIFEST_OUTPUT)
endif

install/gloo-knative.yaml: $(OUTPUT_DIR)/glooctl-linux-amd64 $(OUTPUT_DIR)/release-manifest-values.yaml package-chart
ifeq ($(RELEASE),"true")
	$(OUTPUT_DIR)/glooctl-linux-amd64 install knative -n $(INSTALL_NAMESPACE) -f $(HELM_SYNC_DIR)/charts/gloo-$(VERSION).tgz \
		--values $(OUTPUT_DIR)/release-manifest-values.yaml --dry-run | tee $@ $(OUTPUT_YAML) $(MANIFEST_OUTPUT)
endif

install/gloo-ingress.yaml: $(OUTPUT_DIR)/glooctl-linux-amd64 $(OUTPUT_DIR)/release-manifest-values.yaml package-chart
ifeq ($(RELEASE),"true")
	$(OUTPUT_DIR)/glooctl-linux-amd64 install ingress -n $(INSTALL_NAMESPACE) -f $(HELM_SYNC_DIR)/charts/gloo-$(VERSION).tgz \
		--values $(OUTPUT_DIR)/release-manifest-values.yaml --dry-run | tee $@ $(OUTPUT_YAML) $(MANIFEST_OUTPUT)
endif

#----------------------------------------------------------------------------------
# Release
#----------------------------------------------------------------------------------

$(OUTPUT_DIR)/gloo-enterprise-version:
	GO111MODULE=on go run hack/find_latest_enterprise_version.go

# The code does the proper checking for a TAGGED_VERSION
.PHONY: upload-github-release-assets
upload-github-release-assets: print-git-info build-cli render-manifests
	GO111MODULE=on go run ci/upload_github_release_assets.go $(ASSETS_ONLY_RELEASE)

.PHONY: publish-docs
publish-docs: generate-helm-files
	cd docs && make docker-push-docs \
		VERSION=$(VERSION) \
		TAGGED_VERSION=$(TAGGED_VERSION) \
		GCLOUD_PROJECT_ID=$(GCLOUD_PROJECT_ID) \
		RELEASE=$(RELEASE) \
		ON_DEFAULT_BRANCH=$(ON_DEFAULT_BRANCH)


#----------------------------------------------------------------------------------
# Docker
#----------------------------------------------------------------------------------
#
#---------
#--------- Push
#---------

DOCKER_IMAGES :=
ifeq ($(RELEASE),"true")
	DOCKER_IMAGES := docker
endif

.PHONY: docker docker-push
docker: discovery-docker gateway-docker gloo-docker \
 		gloo-envoy-wrapper-docker gloo-envoy-wasm-wrapper-docker \
		certgen-docker sds-docker ingress-docker access-logger-docker

# Depends on DOCKER_IMAGES, which is set to docker if RELEASE is "true", otherwise empty (making this a no-op).
# This prevents executing the dependent targets if RELEASE is not true, while still enabling `make docker`
# to be used for local testing.
# docker-push is intended to be run by CI
docker-push: $(DOCKER_IMAGES)
	docker push $(IMAGE_REPO)/gateway:$(VERSION) && \
	docker push $(IMAGE_REPO)/ingress:$(VERSION) && \
	docker push $(IMAGE_REPO)/discovery:$(VERSION) && \
	docker push $(IMAGE_REPO)/gloo:$(VERSION) && \
	docker push $(IMAGE_REPO)/gloo-envoy-wrapper:$(VERSION) && \
	docker push $(IMAGE_REPO)/gloo-envoy-wasm-wrapper:$(VERSION) && \
	docker push $(IMAGE_REPO)/certgen:$(VERSION) && \
	docker push $(IMAGE_REPO)/sds:$(VERSION) && \
	docker push $(IMAGE_REPO)/access-logger:$(VERSION)

CLUSTER_NAME ?= kind

push-kind-images: docker
	kind load docker-image $(IMAGE_REPO)/gateway:$(VERSION) --name $(CLUSTER_NAME)
	kind load docker-image $(IMAGE_REPO)/ingress:$(VERSION) --name $(CLUSTER_NAME)
	kind load docker-image $(IMAGE_REPO)/discovery:$(VERSION) --name $(CLUSTER_NAME)
	kind load docker-image $(IMAGE_REPO)/gloo:$(VERSION) --name $(CLUSTER_NAME)
	kind load docker-image $(IMAGE_REPO)/gloo-envoy-wrapper:$(VERSION) --name $(CLUSTER_NAME)
	kind load docker-image $(IMAGE_REPO)/gloo-envoy-wasm-wrapper:$(VERSION) --name $(CLUSTER_NAME)
	kind load docker-image $(IMAGE_REPO)/certgen:$(VERSION) --name $(CLUSTER_NAME)
	kind load docker-image $(IMAGE_REPO)/access-logger:$(VERSION) --name $(CLUSTER_NAME)
	kind load docker-image $(IMAGE_REPO)/sds:$(VERSION) --name $(CLUSTER_NAME)


#----------------------------------------------------------------------------------
# Build assets for Kube2e tests
#----------------------------------------------------------------------------------
#
# The following targets are used to generate the assets on which the kube2e tests rely upon. The following actions are performed:
#
#   1. Generate Gloo value files
#   2. Package the Gloo Helm chart to the _test directory (also generate an index file)
#
# The Kube2e tests will use the generated Gloo Chart to install Gloo to the GKE test cluster.

.PHONY: build-test-assets
build-test-assets: build-test-chart $(OUTPUT_DIR)/glooctl-linux-amd64 \
 	$(OUTPUT_DIR)/glooctl-darwin-amd64

.PHONY: build-kind-assets
build-kind-assets: push-kind-images build-kind-chart $(OUTPUT_DIR)/glooctl-linux-amd64 \
 	$(OUTPUT_DIR)/glooctl-darwin-amd64

.PHONY: build-test-chart
build-test-chart:
	mkdir -p $(TEST_ASSET_DIR)
	GO111MODULE=on go run $(HELM_DIR)/generate.go --version $(VERSION)
	helm package --destination $(TEST_ASSET_DIR) $(HELM_DIR)
	helm repo index $(TEST_ASSET_DIR)

.PHONY: build-kind-chart
build-kind-chart:
	rm -rf $(TEST_ASSET_DIR)
	mkdir -p $(TEST_ASSET_DIR)
	GO111MODULE=on go run $(HELM_DIR)/generate.go --version $(VERSION)
	helm package --destination $(TEST_ASSET_DIR) $(HELM_DIR)
	helm repo index $(TEST_ASSET_DIR)

#----------------------------------------------------------------------------------
# Third Party License Management
#----------------------------------------------------------------------------------
.PHONY: update-licenses
update-licenses:
# TODO(helm3): fix after we completely drop toml parsing in favor of go modules
#	cd hack/utils/oss_compliance && GO111MODULE=on go run main.go


#----------------------------------------------------------------------------------
# Printing makefile variables utility
#----------------------------------------------------------------------------------

# use `make print-MAKEFILE_VAR` to print the value of MAKEFILE_VAR

print-%  : ; @echo $($*)<|MERGE_RESOLUTION|>--- conflicted
+++ resolved
@@ -19,11 +19,7 @@
 endif
 VERSION ?= $(shell echo $(TAGGED_VERSION) | cut -c 2-)
 
-<<<<<<< HEAD
-ENVOY_GLOO_IMAGE ?= quay.io/solo-io/envoy-gloo:1.15.0-rc1 
-=======
 ENVOY_GLOO_IMAGE ?= quay.io/solo-io/envoy-gloo:1.15.0-rc1
->>>>>>> fcafccd2
 
 # The full SHA of the currently checked out commit
 CHECKED_OUT_SHA := $(shell git rev-parse HEAD)
