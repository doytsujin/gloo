--- conflicted
+++ resolved
@@ -206,21 +206,12 @@
 func getCircuitBreakers(cfgs ...*v1.CircuitBreakerConfig) *envoy_config_cluster_v3.CircuitBreakers {
 	for _, cfg := range cfgs {
 		if cfg != nil {
-<<<<<<< HEAD
-			envoyCfg := &envoycluster.CircuitBreakers{}
-			envoyCfg.Thresholds = []*envoycluster.CircuitBreakers_Thresholds{{
+			envoyCfg := &envoy_config_cluster_v3.CircuitBreakers{}
+			envoyCfg.Thresholds = []*envoy_config_cluster_v3.CircuitBreakers_Thresholds{{
 				MaxConnections:     cfg.GetMaxConnections(),
 				MaxPendingRequests: cfg.GetMaxPendingRequests(),
 				MaxRequests:        cfg.GetMaxRequests(),
 				MaxRetries:         cfg.GetMaxRetries(),
-=======
-			envoyCfg := &envoy_config_cluster_v3.CircuitBreakers{}
-			envoyCfg.Thresholds = []*envoy_config_cluster_v3.CircuitBreakers_Thresholds{{
-				MaxConnections:     gogoutils.UInt32GogoToProto(cfg.GetMaxConnections()),
-				MaxPendingRequests: gogoutils.UInt32GogoToProto(cfg.GetMaxPendingRequests()),
-				MaxRequests:        gogoutils.UInt32GogoToProto(cfg.GetMaxRequests()),
-				MaxRetries:         gogoutils.UInt32GogoToProto(cfg.GetMaxRetries()),
->>>>>>> 30131e79
 			}}
 			return envoyCfg
 		}
