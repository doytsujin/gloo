--- conflicted
+++ resolved
@@ -166,11 +166,7 @@
 	}
 	clusterType := c.GetType()
 	if clusterType == envoycluster.Cluster_STATIC || clusterType == envoycluster.Cluster_STRICT_DNS || clusterType == envoycluster.Cluster_LOGICAL_DNS {
-<<<<<<< HEAD
-		if len(c.HiddenEnvoyDeprecatedHosts) == 0 && (c.LoadAssignment == nil || len(c.LoadAssignment.Endpoints) == 0) {
-=======
 		if c.LoadAssignment == nil || len(c.LoadAssignment.Endpoints) == 0 {
->>>>>>> 004febcf
 			return eris.Errorf("cluster type %v specified but LoadAssignment was empty", clusterType.String())
 		}
 	}
