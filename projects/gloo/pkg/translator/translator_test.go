package translator_test

import (
	"context"
	"fmt"

	envoycore "github.com/envoyproxy/go-control-plane/envoy/config/core/v3"
	envoyendpoint "github.com/envoyproxy/go-control-plane/envoy/config/endpoint/v3"
	envoyroute "github.com/envoyproxy/go-control-plane/envoy/config/route/v3"

	envoyauth "github.com/envoyproxy/go-control-plane/envoy/api/v2/auth"
	envoytcp "github.com/envoyproxy/go-control-plane/envoy/config/filter/network/tcp_proxy/v2"
	envoylistener "github.com/envoyproxy/go-control-plane/envoy/config/listener/v3"
	envoy_type "github.com/envoyproxy/go-control-plane/envoy/type/v3"
	"github.com/gogo/protobuf/proto"
	"github.com/golang/mock/gomock"
	"github.com/golang/protobuf/ptypes/duration"
	structpb "github.com/golang/protobuf/ptypes/struct"
	"github.com/golang/protobuf/ptypes/wrappers"
	"github.com/solo-io/gloo/pkg/utils/gogoutils"
	"github.com/solo-io/gloo/pkg/utils/settingsutil"
	gloo_envoy_core "github.com/solo-io/gloo/projects/gloo/pkg/api/external/envoy/api/v2/core"
	"github.com/solo-io/gloo/projects/gloo/pkg/api/grpc/validation"
	"github.com/solo-io/gloo/projects/gloo/pkg/api/v1/core/matchers"
	extauth "github.com/solo-io/gloo/projects/gloo/pkg/api/v1/enterprise/options/extauth/v1"
	consul2 "github.com/solo-io/gloo/projects/gloo/pkg/api/v1/options/consul"
	"github.com/solo-io/gloo/projects/gloo/pkg/api/v1/options/headers"
	"github.com/solo-io/gloo/projects/gloo/pkg/plugins/pluginutils"
	mock_consul "github.com/solo-io/gloo/projects/gloo/pkg/upstreams/consul/mocks"
	validationutils "github.com/solo-io/gloo/projects/gloo/pkg/utils/validation"

	"github.com/solo-io/gloo/projects/gloo/pkg/defaults"

	"github.com/solo-io/gloo/projects/gloo/constants"
	"github.com/solo-io/gloo/projects/gloo/pkg/upstreams/consul"

	"github.com/solo-io/gloo/projects/gloo/pkg/upstreams/kubernetes"
	sslutils "github.com/solo-io/gloo/projects/gloo/pkg/utils"
	"github.com/solo-io/solo-kit/pkg/api/v1/clients/factory"
	"github.com/solo-io/solo-kit/pkg/api/v1/clients/memory"
	skkube "github.com/solo-io/solo-kit/pkg/api/v1/resources/common/kubernetes"
	k8scorev1 "k8s.io/api/core/v1"
	"k8s.io/apimachinery/pkg/util/intstr"

	"github.com/solo-io/gloo/pkg/utils"

<<<<<<< HEAD
=======
	envoycluster "github.com/envoyproxy/go-control-plane/envoy/config/cluster/v3"
>>>>>>> 004febcf
	. "github.com/onsi/ginkgo"
	. "github.com/onsi/gomega"

	. "github.com/solo-io/gloo/projects/gloo/pkg/translator"

	envoycluster "github.com/envoyproxy/go-control-plane/envoy/config/cluster/v3"
	envoyhttp "github.com/envoyproxy/go-control-plane/envoy/extensions/filters/network/http_connection_manager/v3"
	"github.com/gogo/protobuf/types"
	v1 "github.com/solo-io/gloo/projects/gloo/pkg/api/v1"
	v1plugins "github.com/solo-io/gloo/projects/gloo/pkg/api/v1/options"
	v1grpc "github.com/solo-io/gloo/projects/gloo/pkg/api/v1/options/grpc"
	v1kubernetes "github.com/solo-io/gloo/projects/gloo/pkg/api/v1/options/kubernetes"
	v1static "github.com/solo-io/gloo/projects/gloo/pkg/api/v1/options/static"
	"github.com/solo-io/gloo/projects/gloo/pkg/bootstrap"
	"github.com/solo-io/gloo/projects/gloo/pkg/plugins"
	"github.com/solo-io/gloo/projects/gloo/pkg/plugins/registry"
	"github.com/solo-io/gloo/projects/gloo/pkg/xds"
	envoycache "github.com/solo-io/solo-kit/pkg/api/v1/control-plane/cache"
	"github.com/solo-io/solo-kit/pkg/api/v1/resources/core"
)

var _ = Describe("Translator", func() {
	var (
		ctrl              *gomock.Controller
		settings          *v1.Settings
		translator        Translator
		upstream          *v1.Upstream
		upName            core.Metadata
		proxy             *v1.Proxy
		params            plugins.Params
		registeredPlugins []plugins.Plugin
		matcher           *matchers.Matcher
		routes            []*v1.Route

		snapshot           envoycache.Snapshot
		cluster            *envoycluster.Cluster
		listener           *envoylistener.Listener
		endpoints          envoycache.Resources
		hcmCfg             *envoyhttp.HttpConnectionManager
		routeConfiguration *envoyroute.RouteConfiguration
	)

	beforeEach := func() {

		ctrl = gomock.NewController(T)

		cluster = nil
		settings = &v1.Settings{}
		memoryClientFactory := &factory.MemoryResourceClientFactory{
			Cache: memory.NewInMemoryResourceCache(),
		}
		opts := bootstrap.Opts{
			Settings:  settings,
			Secrets:   memoryClientFactory,
			Upstreams: memoryClientFactory,
			Consul: bootstrap.Consul{
				ConsulWatcher: mock_consul.NewMockConsulWatcher(ctrl), // just needed to activate the consul plugin
			},
		}
		registeredPlugins = registry.Plugins(opts)

		upName = core.Metadata{
			Name:      "test",
			Namespace: "gloo-system",
		}
		upstream = &v1.Upstream{
			Metadata: upName,
			UpstreamType: &v1.Upstream_Static{
				Static: &v1static.UpstreamSpec{
					Hosts: []*v1static.Host{
						{
							Addr: "Test",
							Port: 124,
						},
					},
				},
			},
		}

		params = plugins.Params{
			Ctx: context.Background(),
			Snapshot: &v1.ApiSnapshot{
				Endpoints: v1.EndpointList{
					{
						Upstreams: []*core.ResourceRef{utils.ResourceRefPtr(upName.Ref())},
						Address:   "1.2.3.4",
						Port:      32,
						Metadata: core.Metadata{
							Name:      "test-ep",
							Namespace: "gloo-system",
						},
					},
				},
				Upstreams: v1.UpstreamList{
					upstream,
				},
			},
		}
		matcher = &matchers.Matcher{
			PathSpecifier: &matchers.Matcher_Prefix{
				Prefix: "/",
			},
		}
		routes = []*v1.Route{{
			Name:     "testRouteName",
			Matchers: []*matchers.Matcher{matcher},
			Action: &v1.Route_RouteAction{
				RouteAction: &v1.RouteAction{
					Destination: &v1.RouteAction_Single{
						Single: &v1.Destination{
							DestinationType: &v1.Destination_Upstream{
								Upstream: utils.ResourceRefPtr(upName.Ref()),
							},
						},
					},
				},
			},
		}}
	}
	BeforeEach(beforeEach)

	JustBeforeEach(func() {
		getPlugins := func() []plugins.Plugin {
			return registeredPlugins
		}
		translator = NewTranslator(sslutils.NewSslConfigTranslator(), settings, getPlugins)
		httpListener := &v1.Listener{
			Name:        "http-listener",
			BindAddress: "127.0.0.1",
			BindPort:    80,
			ListenerType: &v1.Listener_HttpListener{
				HttpListener: &v1.HttpListener{
					VirtualHosts: []*v1.VirtualHost{{
						Name:    "virt1",
						Domains: []string{"*"},
						Routes:  routes,
					}},
				},
			},
		}
		tcpListener := &v1.Listener{
			Name:        "tcp-listener",
			BindAddress: "127.0.0.1",
			BindPort:    8080,
			ListenerType: &v1.Listener_TcpListener{
				TcpListener: &v1.TcpListener{
					TcpHosts: []*v1.TcpHost{
						{
							Destination: &v1.RouteAction{
								Destination: &v1.RouteAction_Single{
									Single: &v1.Destination{
										DestinationType: &v1.Destination_Upstream{
											Upstream: &core.ResourceRef{
												Name:      "test",
												Namespace: "gloo-system",
											},
										},
									},
								},
							},
						},
					},
				},
			},
		}
		proxy = &v1.Proxy{
			Metadata: core.Metadata{
				Name:      "test",
				Namespace: "gloo-system",
			},
			Listeners: []*v1.Listener{
				httpListener,
				tcpListener,
			},
		}
	})

	translateWithError := func() *validation.ProxyReport {
		_, errs, report, err := translator.Translate(params, proxy)
		Expect(err).NotTo(HaveOccurred())
		Expect(errs.Validate()).To(HaveOccurred())
		return report
	}

	translate := func() {
		snap, errs, report, err := translator.Translate(params, proxy)
		Expect(err).NotTo(HaveOccurred())
		Expect(errs.Validate()).NotTo(HaveOccurred())
		Expect(snap).NotTo(BeNil())
		Expect(report).To(Equal(validationutils.MakeReport(proxy)))

		clusters := snap.GetResources(xds.ClusterTypev2)
		clusterResource := clusters.Items[UpstreamToClusterName(upstream.Metadata.Ref())]
		cluster = clusterResource.ResourceProto().(*envoycluster.Cluster)
		Expect(cluster).NotTo(BeNil())

		listeners := snap.GetResources(xds.ListenerTypev2)
		listenerResource := listeners.Items["http-listener"]
		listener = listenerResource.ResourceProto().(*envoylistener.Listener)
		Expect(listener).NotTo(BeNil())

		hcmFilter := listener.FilterChains[0].Filters[0]
		hcmCfg = &envoyhttp.HttpConnectionManager{}
		err = ParseConfig(hcmFilter, hcmCfg)
		Expect(err).NotTo(HaveOccurred())

		routes := snap.GetResources(xds.RouteTypev2)
		Expect(routes.Items).To(HaveKey("http-listener-routes"))
		routeResource := routes.Items["http-listener-routes"]
		routeConfiguration = routeResource.ResourceProto().(*envoyroute.RouteConfiguration)
		Expect(routeConfiguration).NotTo(BeNil())

		endpoints = snap.GetResources(xds.EndpointTypev2)

		snapshot = snap
	}

	It("sanitizes an invalid virtual host name", func() {
		proxyClone := proto.Clone(proxy).(*v1.Proxy)
		proxyClone.GetListeners()[0].GetHttpListener().GetVirtualHosts()[0].Name = "invalid.name"

		snap, errs, report, err := translator.Translate(params, proxyClone)

		Expect(err).NotTo(HaveOccurred())
		Expect(errs.Validate()).NotTo(HaveOccurred())
		Expect(snap).NotTo(BeNil())
		Expect(report).To(Equal(validationutils.MakeReport(proxy)))

		routes := snap.GetResources(xds.RouteTypev2)
		Expect(routes.Items).To(HaveKey("http-listener-routes"))
		routeResource := routes.Items["http-listener-routes"]
		routeConfiguration = routeResource.ResourceProto().(*envoyroute.RouteConfiguration)
		Expect(routeConfiguration).NotTo(BeNil())
		Expect(routeConfiguration.GetVirtualHosts()).To(HaveLen(1))
		Expect(routeConfiguration.GetVirtualHosts()[0].Name).To(Equal("invalid_name"))
	})

	It("translates listener options", func() {
		proxyClone := proto.Clone(proxy).(*v1.Proxy)

		proxyClone.GetListeners()[0].Options = &v1.ListenerOptions{PerConnectionBufferLimitBytes: &types.UInt32Value{Value: 4096}}

		snap, errs, report, err := translator.Translate(params, proxyClone)

		Expect(err).NotTo(HaveOccurred())
		Expect(errs.Validate()).NotTo(HaveOccurred())
		Expect(snap).NotTo(BeNil())
		Expect(report).To(Equal(validationutils.MakeReport(proxy)))

		listeners := snap.GetResources(xds.ListenerTypev2)
		Expect(listeners.Items).To(HaveKey("http-listener"))
		listenerResource := listeners.Items["http-listener"]
		listenerConfiguration := listenerResource.ResourceProto().(*envoylistener.Listener)
		Expect(listenerConfiguration).NotTo(BeNil())
		Expect(listenerConfiguration.PerConnectionBufferLimitBytes).To(Equal(&wrappers.UInt32Value{Value: 4096}))
	})

	Context("Auth configs", func() {
		It("will error if auth config is missing", func() {
			proxyClone := proto.Clone(proxy).(*v1.Proxy)
			proxyClone.GetListeners()[0].GetHttpListener().GetVirtualHosts()[0].Options =
				&v1.VirtualHostOptions{
					Extauth: &extauth.ExtAuthExtension{
						Spec: &extauth.ExtAuthExtension_ConfigRef{
							ConfigRef: &core.ResourceRef{},
						},
					},
				}

			_, errs, _, err := translator.Translate(params, proxyClone)

			Expect(err).To(BeNil())
			Expect(errs.Validate()).To(HaveOccurred())
			Expect(errs.Validate().Error()).To(ContainSubstring("HttpListener Error: ProcessingError. Reason: auth config not found:"))
		})
	})

	Context("service spec", func() {
		It("changes in service spec should create a different snapshot", func() {
			translate()
			oldVersion := snapshot.GetResources(xds.ClusterTypev2).Version

			svcSpec := &v1plugins.ServiceSpec{
				PluginType: &v1plugins.ServiceSpec_Grpc{
					Grpc: &v1grpc.ServiceSpec{},
				},
			}
			upstream.UpstreamType.(*v1.Upstream_Static).SetServiceSpec(svcSpec)
			translate()
			newVersion := snapshot.GetResources(xds.ClusterTypev2).Version
			Expect(oldVersion).ToNot(Equal(newVersion))
		})
	})

	Context("route no path", func() {
		BeforeEach(func() {
			matcher.PathSpecifier = nil
			matcher.Headers = []*matchers.HeaderMatcher{
				{
					Name: "test",
				},
			}
		})
		It("should error when path math is missing", func() {
			_, errs, report, err := translator.Translate(params, proxy)
			Expect(err).NotTo(HaveOccurred())
			Expect(errs.Validate()).To(HaveOccurred())
			Expect(errs.Validate().Error()).To(ContainSubstring("Route Error: InvalidMatcherError. Reason: no path specifier provided"))
			expectedReport := validationutils.MakeReport(proxy)
			expectedReport.ListenerReports[0].ListenerTypeReport.(*validation.ListenerReport_HttpListenerReport).HttpListenerReport.VirtualHostReports[0].RouteReports[0].Errors = []*validation.RouteReport_Error{
				{
					Type:   validation.RouteReport_Error_InvalidMatcherError,
					Reason: "no path specifier provided",
				},
			}
			Expect(report).To(Equal(expectedReport))
		})
		It("should error when path math is missing even if we have grpc spec", func() {
			dest := routes[0].GetRouteAction().GetSingle()
			dest.DestinationSpec = &v1.DestinationSpec{
				DestinationType: &v1.DestinationSpec_Grpc{
					Grpc: &v1grpc.DestinationSpec{
						Package:  "glootest",
						Function: "TestMethod",
						Service:  "TestService",
					},
				},
			}
			_, errs, report, err := translator.Translate(params, proxy)
			Expect(err).NotTo(HaveOccurred())
			Expect(errs.Validate()).To(HaveOccurred())
			Expect(errs.Validate().Error()).To(ContainSubstring("Route Error: InvalidMatcherError. Reason: no path specifier provided; Route Error: ProcessingError. Reason: *grpc.plugin: missing path for grpc route"))

			expectedReport := validationutils.MakeReport(proxy)
			expectedReport.ListenerReports[0].ListenerTypeReport.(*validation.ListenerReport_HttpListenerReport).HttpListenerReport.VirtualHostReports[0].RouteReports[0].Errors = []*validation.RouteReport_Error{
				{
					Type:   validation.RouteReport_Error_InvalidMatcherError,
					Reason: "no path specifier provided",
				},
				{
					Type:   validation.RouteReport_Error_ProcessingError,
					Reason: "*grpc.plugin: missing path for grpc route",
				},
			}
			Expect(report).To(Equal(expectedReport))
		})
	})

	Context("route header match", func() {
		It("should translate header matcher with no value to a PresentMatch", func() {

			matcher.Headers = []*matchers.HeaderMatcher{
				{
					Name: "test",
				},
			}
			translate()
			headerMatch := routeConfiguration.VirtualHosts[0].Routes[0].Match.Headers[0]
			Expect(headerMatch.Name).To(Equal("test"))
			Expect(headerMatch.InvertMatch).To(Equal(false))
			presentMatch := headerMatch.GetPresentMatch()
			Expect(presentMatch).To(BeTrue())
		})

		It("should translate header matcher with value to exact match", func() {

			matcher.Headers = []*matchers.HeaderMatcher{
				{
					Name:  "test",
					Value: "testvalue",
				},
			}
			translate()

			headerMatch := routeConfiguration.VirtualHosts[0].Routes[0].Match.Headers[0]
			Expect(headerMatch.Name).To(Equal("test"))
			Expect(headerMatch.InvertMatch).To(Equal(false))
			exactMatch := headerMatch.GetExactMatch()
			Expect(exactMatch).To(Equal("testvalue"))
		})

		It("should translate header matcher with regex becomes regex match", func() {

			matcher.Headers = []*matchers.HeaderMatcher{
				{
					Name:  "test",
					Value: "testvalue",
					Regex: true,
				},
			}
			translate()

			headerMatch := routeConfiguration.VirtualHosts[0].Routes[0].Match.Headers[0]
			Expect(headerMatch.Name).To(Equal("test"))
			Expect(headerMatch.InvertMatch).To(Equal(false))
			regex := headerMatch.GetSafeRegexMatch().GetRegex()
			Expect(regex).To(Equal("testvalue"))
		})

		It("should translate header matcher with regex becomes regex match, with non default program size", func() {

			settings := &v1.Settings{
				Gloo: &v1.GlooOptions{
					RegexMaxProgramSize: &types.UInt32Value{Value: 200},
				},
			}
			params.Ctx = settingsutil.WithSettings(params.Ctx, settings)

			matcher.Headers = []*matchers.HeaderMatcher{
				{
					Name:  "test",
					Value: "testvalue",
					Regex: true,
				},
			}
			translate()

			headerMatch := routeConfiguration.VirtualHosts[0].Routes[0].Match.Headers[0]
			Expect(headerMatch.Name).To(Equal("test"))
			Expect(headerMatch.InvertMatch).To(Equal(false))
			regex := headerMatch.GetSafeRegexMatch().GetRegex()
			Expect(regex).To(Equal("testvalue"))
			maxsize := headerMatch.GetSafeRegexMatch().GetGoogleRe2().GetMaxProgramSize().GetValue()
			Expect(maxsize).To(BeEquivalentTo(200))
		})

		It("should translate header matcher logic inversion flag", func() {

			matcher.Headers = []*matchers.HeaderMatcher{
				{
					Name:        "test",
					InvertMatch: true,
				},
			}
			translate()

			headerMatch := routeConfiguration.VirtualHosts[0].Routes[0].Match.Headers[0]
			Expect(headerMatch.InvertMatch).To(Equal(true))
		})

		It("should default to '/' prefix matcher if none is provided", func() {
			matcher = nil
			translate()

			prefix := routeConfiguration.VirtualHosts[0].Routes[0].Match.GetPrefix()
			Expect(prefix).To(Equal("/"))
		})

		Context("Multiple matchers", func() {
			BeforeEach(func() {
				routes[0].Matchers = []*matchers.Matcher{
					{
						PathSpecifier: &matchers.Matcher_Prefix{
							Prefix: "/foo",
						},
					},
					{
						PathSpecifier: &matchers.Matcher_Prefix{
							Prefix: "/bar",
						},
					},
				}
			})

			It("should translate multiple matchers on a single Gloo route to multiple Envoy routes", func() {
				translate()
				fooRoute := routeConfiguration.VirtualHosts[0].Routes[0]
				barRoute := routeConfiguration.VirtualHosts[0].Routes[1]

				fooPrefix := fooRoute.Match.GetPrefix()
				barPrefix := barRoute.Match.GetPrefix()

				Expect(fooPrefix).To(Equal("/foo"))
				Expect(barPrefix).To(Equal("/bar"))

				Expect(fooRoute.Name).To(MatchRegexp("testRouteName-[0-9]*"))
				Expect(barRoute.Name).To(MatchRegexp("testRouteName-[0-9]*"))

				// the routes should be otherwise identical. wipe the matchers and names and compare them
				fooRoute.Match = &envoyroute.RouteMatch{}
				barRoute.Match = &envoyroute.RouteMatch{}
				fooRoute.Name = ""
				barRoute.Name = ""

				Expect(fooRoute).To(Equal(barRoute))
			})
		})
	})

	Context("Health check config", func() {

		It("will error if required field is nil", func() {
			upstream.HealthChecks = []*gloo_envoy_core.HealthCheck{
				{
					Interval: &DefaultHealthCheckInterval,
				},
			}
			report := translateWithError()

			Expect(report).To(Equal(validationutils.MakeReport(proxy)))
		})

		It("will error if no health checker is supplied", func() {
			upstream.HealthChecks = []*gloo_envoy_core.HealthCheck{
				{
					Timeout:            &DefaultHealthCheckTimeout,
					Interval:           &DefaultHealthCheckInterval,
					HealthyThreshold:   DefaultThreshold,
					UnhealthyThreshold: DefaultThreshold,
				},
			}
			report := translateWithError()
			Expect(report).To(Equal(validationutils.MakeReport(proxy)))
		})

		It("can translate the http health check", func() {
			expectedResult := []*envoycore.HealthCheck{
				{
					Timeout:            gogoutils.DurationStdToProto(&DefaultHealthCheckTimeout),
					Interval:           gogoutils.DurationStdToProto(&DefaultHealthCheckInterval),
					HealthyThreshold:   gogoutils.UInt32GogoToProto(DefaultThreshold),
					UnhealthyThreshold: gogoutils.UInt32GogoToProto(DefaultThreshold),
					HealthChecker: &envoycore.HealthCheck_HttpHealthCheck_{
						HttpHealthCheck: &envoycore.HealthCheck_HttpHealthCheck{
							Host:                             "host",
							Path:                             "path",
							HiddenEnvoyDeprecatedServiceName: "svc",
							RequestHeadersToAdd:              []*envoycore.HeaderValueOption{},
							RequestHeadersToRemove:           []string{},
							HiddenEnvoyDeprecatedUseHttp2:    true,
							ExpectedStatuses:                 []*envoy_type.Int64Range{},
						},
					},
				},
			}
			var err error
			upstream.HealthChecks, err = gogoutils.ToGlooHealthCheckList(expectedResult)
			Expect(err).NotTo(HaveOccurred())
			translate()
			Expect(cluster.HealthChecks).To(BeEquivalentTo(expectedResult))
		})

		It("can translate the grpc health check", func() {
			expectedResult := []*envoycore.HealthCheck{
				{
					Timeout:            gogoutils.DurationStdToProto(&DefaultHealthCheckTimeout),
					Interval:           gogoutils.DurationStdToProto(&DefaultHealthCheckInterval),
					HealthyThreshold:   gogoutils.UInt32GogoToProto(DefaultThreshold),
					UnhealthyThreshold: gogoutils.UInt32GogoToProto(DefaultThreshold),
					HealthChecker: &envoycore.HealthCheck_GrpcHealthCheck_{
						GrpcHealthCheck: &envoycore.HealthCheck_GrpcHealthCheck{
							ServiceName: "svc",
							Authority:   "authority",
						},
					},
				},
			}
			var err error
			upstream.HealthChecks, err = gogoutils.ToGlooHealthCheckList(expectedResult)
			Expect(err).NotTo(HaveOccurred())
			translate()
			Expect(cluster.HealthChecks).To(BeEquivalentTo(expectedResult))
		})

		It("can properly translate outlier detection config", func() {
			dur := &duration.Duration{Seconds: 1}
			expectedResult := &envoycluster.OutlierDetection{
				Consecutive_5Xx:                        gogoutils.UInt32GogoToProto(DefaultThreshold),
				Interval:                               dur,
				BaseEjectionTime:                       dur,
				MaxEjectionPercent:                     gogoutils.UInt32GogoToProto(DefaultThreshold),
				EnforcingConsecutive_5Xx:               gogoutils.UInt32GogoToProto(DefaultThreshold),
				EnforcingSuccessRate:                   gogoutils.UInt32GogoToProto(DefaultThreshold),
				SuccessRateMinimumHosts:                gogoutils.UInt32GogoToProto(DefaultThreshold),
				SuccessRateRequestVolume:               gogoutils.UInt32GogoToProto(DefaultThreshold),
				SuccessRateStdevFactor:                 nil,
				ConsecutiveGatewayFailure:              gogoutils.UInt32GogoToProto(DefaultThreshold),
				EnforcingConsecutiveGatewayFailure:     nil,
				SplitExternalLocalOriginErrors:         true,
				ConsecutiveLocalOriginFailure:          nil,
				EnforcingConsecutiveLocalOriginFailure: nil,
				EnforcingLocalOriginSuccessRate:        nil,
			}
			upstream.OutlierDetection = gogoutils.ToGlooOutlierDetection(expectedResult)
			translate()
			Expect(cluster.OutlierDetection).To(BeEquivalentTo(expectedResult))
		})

		It("can properly validate outlier detection config", func() {
			expectedResult := &envoycluster.OutlierDetection{}
			upstream.OutlierDetection = gogoutils.ToGlooOutlierDetection(expectedResult)
			report := translateWithError()
			Expect(report).To(Equal(validationutils.MakeReport(proxy)))
		})

	})

	Context("circuit breakers", func() {

		It("should NOT translate circuit breakers on upstream", func() {
			translate()
			Expect(cluster.CircuitBreakers).To(BeNil())
		})

		It("should translate circuit breakers on upstream", func() {

			upstream.CircuitBreakers = &v1.CircuitBreakerConfig{
				MaxConnections:     &types.UInt32Value{Value: 1},
				MaxPendingRequests: &types.UInt32Value{Value: 2},
				MaxRequests:        &types.UInt32Value{Value: 3},
				MaxRetries:         &types.UInt32Value{Value: 4},
			}

			expectedCircuitBreakers := &envoycluster.CircuitBreakers{
				Thresholds: []*envoycluster.CircuitBreakers_Thresholds{
					{
						MaxConnections:     &wrappers.UInt32Value{Value: 1},
						MaxPendingRequests: &wrappers.UInt32Value{Value: 2},
						MaxRequests:        &wrappers.UInt32Value{Value: 3},
						MaxRetries:         &wrappers.UInt32Value{Value: 4},
					},
				},
			}
			translate()

			Expect(cluster.CircuitBreakers).To(BeEquivalentTo(expectedCircuitBreakers))
		})

		It("should translate circuit breakers on settings", func() {

			settings.Gloo = &v1.GlooOptions{}
			settings.Gloo.CircuitBreakers = &v1.CircuitBreakerConfig{
				MaxConnections:     &types.UInt32Value{Value: 1},
				MaxPendingRequests: &types.UInt32Value{Value: 2},
				MaxRequests:        &types.UInt32Value{Value: 3},
				MaxRetries:         &types.UInt32Value{Value: 4},
			}

			expectedCircuitBreakers := &envoycluster.CircuitBreakers{
				Thresholds: []*envoycluster.CircuitBreakers_Thresholds{
					{
						MaxConnections:     &wrappers.UInt32Value{Value: 1},
						MaxPendingRequests: &wrappers.UInt32Value{Value: 2},
						MaxRequests:        &wrappers.UInt32Value{Value: 3},
						MaxRetries:         &wrappers.UInt32Value{Value: 4},
					},
				},
			}
			translate()

			Expect(cluster.CircuitBreakers).To(BeEquivalentTo(expectedCircuitBreakers))
		})

		It("should override circuit breakers on upstream", func() {

			settings.Gloo = &v1.GlooOptions{}
			settings.Gloo.CircuitBreakers = &v1.CircuitBreakerConfig{
				MaxConnections:     &types.UInt32Value{Value: 11},
				MaxPendingRequests: &types.UInt32Value{Value: 12},
				MaxRequests:        &types.UInt32Value{Value: 13},
				MaxRetries:         &types.UInt32Value{Value: 14},
			}

			upstream.CircuitBreakers = &v1.CircuitBreakerConfig{
				MaxConnections:     &types.UInt32Value{Value: 1},
				MaxPendingRequests: &types.UInt32Value{Value: 2},
				MaxRequests:        &types.UInt32Value{Value: 3},
				MaxRetries:         &types.UInt32Value{Value: 4},
			}

			expectedCircuitBreakers := &envoycluster.CircuitBreakers{
				Thresholds: []*envoycluster.CircuitBreakers_Thresholds{
					{
						MaxConnections:     &wrappers.UInt32Value{Value: 1},
						MaxPendingRequests: &wrappers.UInt32Value{Value: 2},
						MaxRequests:        &wrappers.UInt32Value{Value: 3},
						MaxRetries:         &wrappers.UInt32Value{Value: 4},
					},
				},
			}
			translate()

			Expect(cluster.CircuitBreakers).To(BeEquivalentTo(expectedCircuitBreakers))
		})
	})

	Context("eds", func() {

		It("should translate eds differently with different clusters", func() {
			translate()
			version1 := endpoints.Version
			// change the cluster
			upstream.CircuitBreakers = &v1.CircuitBreakerConfig{
				MaxRetries: &types.UInt32Value{Value: 5},
			}
			translate()
			version2 := endpoints.Version
			Expect(version2).ToNot(Equal(version1))
		})
	})

	Context("lds", func() {

		var (
			localUpstream1 *v1.Upstream
			localUpstream2 *v1.Upstream
		)

		BeforeEach(func() {

			Expect(params.Snapshot.Upstreams).To(HaveLen(1))

			buildLocalUpstream := func(descriptors string) *v1.Upstream {
				return &v1.Upstream{
					Metadata: core.Metadata{
						Name:      "test2",
						Namespace: "gloo-system",
					},
					UpstreamType: &v1.Upstream_Static{
						Static: &v1static.UpstreamSpec{
							ServiceSpec: &v1plugins.ServiceSpec{
								PluginType: &v1plugins.ServiceSpec_Grpc{
									Grpc: &v1grpc.ServiceSpec{
										GrpcServices: []*v1grpc.ServiceSpec_GrpcService{{
											PackageName: "foo",
											ServiceName: "bar",
										}},
										Descriptors: []byte(descriptors),
									},
								},
							},
							Hosts: []*v1static.Host{
								{
									Addr: "Test2",
									Port: 124,
								},
							},
						},
					},
				}
			}

			localUpstream1 = buildLocalUpstream("")
			localUpstream2 = buildLocalUpstream("randomString")

		})

		It("should have same version and http filters when http filters with the same name are added in a different order", func() {
			translate()

			By("get the original version and http filters")

			// get version
			originalVersion := snapshot.GetResources(xds.ListenerTypev2).Version

			// get http filters
			hcmFilter := listener.GetFilterChains()[0].GetFilters()[0]
			typedConfig, err := pluginutils.AnyToMessage(hcmFilter.GetConfigType().(*envoylistener.Filter_TypedConfig).TypedConfig)
			Expect(err).NotTo(HaveOccurred())
			originalHttpFilters := typedConfig.(*envoyhttp.HttpConnectionManager).HttpFilters

			By("add the upstreams and compare the new version and http filters")

			// add upstreams with same name
			params.Snapshot.Upstreams = append(params.Snapshot.Upstreams, localUpstream1)
			params.Snapshot.Upstreams = append(params.Snapshot.Upstreams, localUpstream2)
			Expect(params.Snapshot.Upstreams).To(HaveLen(3))

			translate()

			// get and compare version
			upstreamsVersion := snapshot.GetResources(xds.ListenerTypev2).Version
			Expect(upstreamsVersion).ToNot(Equal(originalVersion))

			// get and compare http filters
			hcmFilter = listener.GetFilterChains()[0].GetFilters()[0]

			typedConfig, err = pluginutils.AnyToMessage(hcmFilter.GetConfigType().(*envoylistener.Filter_TypedConfig).TypedConfig)
			Expect(err).NotTo(HaveOccurred())
			upstreamsHttpFilters := typedConfig.(*envoyhttp.HttpConnectionManager).HttpFilters
			Expect(upstreamsHttpFilters).ToNot(Equal(originalHttpFilters))

			// reset modified global variables
			beforeEach()

			By("add the upstreams in the opposite order and compare the version and http filters")

			// add upstreams in the opposite order
			params.Snapshot.Upstreams = append(params.Snapshot.Upstreams, localUpstream2)
			params.Snapshot.Upstreams = append(params.Snapshot.Upstreams, localUpstream1)
			Expect(params.Snapshot.Upstreams).To(HaveLen(3))

			translate()

			// get and compare version
			flipOrderVersion := snapshot.GetResources(xds.ListenerTypev2).Version
			Expect(flipOrderVersion).To(Equal(upstreamsVersion))

			// get and compare http filters
			hcmFilter = listener.GetFilterChains()[0].GetFilters()[0]
			typedConfig, err = pluginutils.AnyToMessage(hcmFilter.GetConfigType().(*envoylistener.Filter_TypedConfig).TypedConfig)
			Expect(err).NotTo(HaveOccurred())
			flipOrderHttpFilters := typedConfig.(*envoyhttp.HttpConnectionManager).HttpFilters
			Expect(flipOrderHttpFilters).To(Equal(upstreamsHttpFilters))
		})

	})

	Context("when handling upstream groups", func() {

		var (
			upstream2     *v1.Upstream
			upstreamGroup *v1.UpstreamGroup
		)

		BeforeEach(func() {
			upstream2 = &v1.Upstream{
				Metadata: core.Metadata{
					Name:      "test2",
					Namespace: "gloo-system",
				},
				UpstreamType: &v1.Upstream_Static{
					Static: &v1static.UpstreamSpec{
						Hosts: []*v1static.Host{
							{
								Addr: "Test2",
								Port: 124,
							},
						},
					},
				},
			}
			upstreamGroup = &v1.UpstreamGroup{
				Metadata: core.Metadata{
					Name:      "test",
					Namespace: "gloo-system",
				},
				Destinations: []*v1.WeightedDestination{
					{
						Weight: 1,
						Destination: &v1.Destination{
							DestinationType: &v1.Destination_Upstream{
								Upstream: utils.ResourceRefPtr(upstream.Metadata.Ref()),
							},
						},
					},
					{
						Weight: 1,
						Destination: &v1.Destination{
							DestinationType: &v1.Destination_Upstream{
								Upstream: utils.ResourceRefPtr(upstream2.Metadata.Ref()),
							},
						},
					},
				},
			}
			params.Snapshot.Upstreams = append(params.Snapshot.Upstreams, upstream2)
			params.Snapshot.UpstreamGroups = v1.UpstreamGroupList{
				upstreamGroup,
			}
			ref := upstreamGroup.Metadata.Ref()
			routes = []*v1.Route{{
				Matchers: []*matchers.Matcher{matcher},
				Action: &v1.Route_RouteAction{
					RouteAction: &v1.RouteAction{
						Destination: &v1.RouteAction_UpstreamGroup{
							UpstreamGroup: &ref,
						},
					},
				},
			}}
		})

		It("should translate upstream groups", func() {
			translate()

			route := routeConfiguration.VirtualHosts[0].Routes[0].GetRoute()
			Expect(route).ToNot(BeNil())
			clusters := route.GetWeightedClusters()
			Expect(clusters).ToNot(BeNil())
			Expect(clusters.TotalWeight.Value).To(BeEquivalentTo(2))
			Expect(clusters.Clusters).To(HaveLen(2))
			Expect(clusters.Clusters[0].Name).To(Equal(UpstreamToClusterName(upstream.Metadata.Ref())))
			Expect(clusters.Clusters[1].Name).To(Equal(UpstreamToClusterName(upstream2.Metadata.Ref())))
		})

		It("should error on invalid ref in upstream groups", func() {
			upstreamGroup.Destinations[0].Destination.GetUpstream().Name = "notexist"

			_, errs, report, err := translator.Translate(params, proxy)
			Expect(err).NotTo(HaveOccurred())
			err = errs.Validate()
			Expect(err).To(HaveOccurred())
			Expect(err.Error()).To(ContainSubstring("destination # 1: upstream not found: list did not find upstream gloo-system.notexist"))

			expectedReport := validationutils.MakeReport(proxy)
			expectedReport.ListenerReports[0].ListenerTypeReport.(*validation.ListenerReport_HttpListenerReport).HttpListenerReport.VirtualHostReports[0].RouteReports[0].Warnings = []*validation.RouteReport_Warning{
				{
					Type:   validation.RouteReport_Warning_InvalidDestinationWarning,
					Reason: "invalid destination in weighted destination list: *v1.Upstream {notexist gloo-system} not found",
				},
			}
			Expect(report).To(Equal(expectedReport))
		})

		It("should use upstreamGroup's namespace as default if namespace is omitted on upstream destination", func() {
			upstreamGroup.Destinations[0].Destination.GetUpstream().Namespace = ""

			translate()

			clusters := routeConfiguration.VirtualHosts[0].Routes[0].GetRoute().GetWeightedClusters()
			Expect(clusters).ToNot(BeNil())
			Expect(clusters.Clusters).To(HaveLen(2))
			Expect(clusters.Clusters[0].Name).To(Equal(UpstreamToClusterName(upstream.Metadata.Ref())))
			Expect(clusters.Clusters[1].Name).To(Equal(UpstreamToClusterName(upstream2.Metadata.Ref())))
		})
	})

	Context("when handling endpoints", func() {
		var (
			claConfiguration *envoyendpoint.ClusterLoadAssignment
			annotations      map[string]string
		)
		BeforeEach(func() {
			claConfiguration = nil
			annotations = map[string]string{"testkey": "testvalue"}

			upstream.UpstreamType = &v1.Upstream_Kube{
				Kube: &v1kubernetes.UpstreamSpec{},
			}
			ref := upstream.Metadata.Ref()
			params.Snapshot.Endpoints = v1.EndpointList{
				{
					Metadata: core.Metadata{
						Name:        "test",
						Namespace:   "gloo-system",
						Annotations: annotations,
					},
					Upstreams: []*core.ResourceRef{
						&ref,
					},
					Address: "1.2.3.4",
					Port:    1234,
				},
			}
		})
		It("should transfer annotations to snapshot", func() {
			translate()

			endpoints := snapshot.GetResources(xds.EndpointTypev2)

			clusterName := UpstreamToClusterName(upstream.Metadata.Ref())
			Expect(endpoints.Items).To(HaveKey(clusterName))
			endpointsResource := endpoints.Items[clusterName]
			claConfiguration = endpointsResource.ResourceProto().(*envoyendpoint.ClusterLoadAssignment)
			Expect(claConfiguration).NotTo(BeNil())
			Expect(claConfiguration.ClusterName).To(Equal(clusterName))
			Expect(claConfiguration.Endpoints).To(HaveLen(1))
			Expect(claConfiguration.Endpoints[0].LbEndpoints).To(HaveLen(len(params.Snapshot.Endpoints)))
			filterMetadata := claConfiguration.Endpoints[0].LbEndpoints[0].GetMetadata().GetFilterMetadata()

			Expect(filterMetadata).NotTo(BeNil())
			Expect(filterMetadata).To(HaveKey(SoloAnnotations))
			Expect(filterMetadata[SoloAnnotations].Fields).To(HaveKey("testkey"))
			Expect(filterMetadata[SoloAnnotations].Fields["testkey"].GetStringValue()).To(Equal("testvalue"))
		})
	})

	Context("when handling subsets", func() {
		var (
			claConfiguration *envoyendpoint.ClusterLoadAssignment
		)
		BeforeEach(func() {
			claConfiguration = nil

			upstream.UpstreamType = &v1.Upstream_Kube{
				Kube: &v1kubernetes.UpstreamSpec{
					SubsetSpec: &v1plugins.SubsetSpec{
						Selectors: []*v1plugins.Selector{{
							Keys: []string{
								"testkey",
							},
						}},
					},
				},
			}
			ref := upstream.Metadata.Ref()
			params.Snapshot.Endpoints = v1.EndpointList{
				{
					Metadata: core.Metadata{
						Name:      "test",
						Namespace: "gloo-system",
						Labels:    map[string]string{"testkey": "testvalue"},
					},
					Upstreams: []*core.ResourceRef{
						&ref,
					},
					Address: "1.2.3.4",
					Port:    1234,
				},
			}

			routes = []*v1.Route{{
				Matchers: []*matchers.Matcher{matcher},
				Action: &v1.Route_RouteAction{
					RouteAction: &v1.RouteAction{
						Destination: &v1.RouteAction_Single{
							Single: &v1.Destination{
								DestinationType: &v1.Destination_Upstream{
									Upstream: utils.ResourceRefPtr(upstream.Metadata.Ref()),
								},
								Subset: &v1.Subset{
									Values: map[string]string{
										"testkey": "testvalue",
									},
								},
							},
						},
					},
				},
			}}

		})

		translateWithEndpoints := func() {
			translate()

			endpoints := snapshot.GetResources(xds.EndpointTypev2)

			clusterName := UpstreamToClusterName(upstream.Metadata.Ref())
			Expect(endpoints.Items).To(HaveKey(clusterName))
			endpointsResource := endpoints.Items[clusterName]
			claConfiguration = endpointsResource.ResourceProto().(*envoyendpoint.ClusterLoadAssignment)
			Expect(claConfiguration).NotTo(BeNil())
			Expect(claConfiguration.ClusterName).To(Equal(clusterName))
			Expect(claConfiguration.Endpoints).To(HaveLen(1))
			Expect(claConfiguration.Endpoints[0].LbEndpoints).To(HaveLen(len(params.Snapshot.Endpoints)))
		}

		Context("when happy path", func() {

			It("should transfer labels to envoy", func() {
				translateWithEndpoints()

				endpointMeta := claConfiguration.Endpoints[0].LbEndpoints[0].Metadata
				fields := endpointMeta.FilterMetadata["envoy.lb"].Fields
				Expect(fields).To(HaveKeyWithValue("testkey", sv("testvalue")))
			})

			It("should add subset to cluster", func() {
				translateWithEndpoints()

				Expect(cluster.LbSubsetConfig).ToNot(BeNil())
				Expect(cluster.LbSubsetConfig.FallbackPolicy).To(Equal(envoycluster.Cluster_LbSubsetConfig_ANY_ENDPOINT))
				Expect(cluster.LbSubsetConfig.SubsetSelectors).To(HaveLen(1))
				Expect(cluster.LbSubsetConfig.SubsetSelectors[0].Keys).To(HaveLen(1))
				Expect(cluster.LbSubsetConfig.SubsetSelectors[0].Keys[0]).To(Equal("testkey"))
			})
			It("should add subset to route", func() {
				translateWithEndpoints()

				metadataMatch := routeConfiguration.VirtualHosts[0].Routes[0].GetRoute().GetMetadataMatch()
				fields := metadataMatch.FilterMetadata["envoy.lb"].Fields
				Expect(fields).To(HaveKeyWithValue("testkey", sv("testvalue")))
			})
		})

		It("should create empty value if missing labels on the endpoint are provided in the upstream", func() {
			params.Snapshot.Endpoints[0].Metadata.Labels = nil
			translateWithEndpoints()
			endpointMeta := claConfiguration.Endpoints[0].LbEndpoints[0].Metadata
			Expect(endpointMeta).ToNot(BeNil())
			Expect(endpointMeta.FilterMetadata).To(HaveKey("envoy.lb"))
			fields := endpointMeta.FilterMetadata["envoy.lb"].Fields
			Expect(fields).To(HaveKeyWithValue("testkey", sv("")))
		})

		Context("subset in route doesnt match subset in upstream", func() {

			BeforeEach(func() {
				routes = []*v1.Route{{
					Matchers: []*matchers.Matcher{matcher},
					Action: &v1.Route_RouteAction{
						RouteAction: &v1.RouteAction{
							Destination: &v1.RouteAction_Single{
								Single: &v1.Destination{
									DestinationType: &v1.Destination_Upstream{
										Upstream: utils.ResourceRefPtr(upstream.Metadata.Ref()),
									},
									Subset: &v1.Subset{
										Values: map[string]string{
											"nottestkey": "value",
										},
									},
								},
							},
						},
					},
				}}
			})

			It("should error the route", func() {
				_, errs, report, err := translator.Translate(params, proxy)
				Expect(err).NotTo(HaveOccurred())
				Expect(errs.Validate()).To(HaveOccurred())
				Expect(errs.Validate().Error()).To(ContainSubstring("route has a subset config, but none of the subsets in the upstream match it"))
				expectedReport := validationutils.MakeReport(proxy)
				expectedReport.ListenerReports[0].ListenerTypeReport.(*validation.ListenerReport_HttpListenerReport).HttpListenerReport.VirtualHostReports[0].RouteReports[0].Errors = []*validation.RouteReport_Error{
					{
						Type:   validation.RouteReport_Error_ProcessingError,
						Reason: "route has a subset config, but none of the subsets in the upstream match it.",
					},
				}
				Expect(report).To(Equal(expectedReport))
			})
		})

		Context("when a route table is missing", func() {

			BeforeEach(func() {
				routes = []*v1.Route{{
					Matchers: []*matchers.Matcher{matcher},
					Action: &v1.Route_RouteAction{
						RouteAction: &v1.RouteAction{
							Destination: &v1.RouteAction_Single{
								Single: &v1.Destination{
									DestinationType: &v1.Destination_Upstream{
										Upstream: &core.ResourceRef{"do", "notexist"},
									},
								},
							},
						},
					},
				}}
			})

			It("should warn a route when a destination is missing", func() {
				_, errs, report, err := translator.Translate(params, proxy)
				Expect(err).NotTo(HaveOccurred())
				Expect(errs.Validate()).NotTo(HaveOccurred())
				Expect(errs.ValidateStrict()).To(HaveOccurred())
				Expect(errs.ValidateStrict().Error()).To(ContainSubstring("*v1.Upstream {do notexist} not found"))
				expectedReport := validationutils.MakeReport(proxy)
				expectedReport.ListenerReports[0].ListenerTypeReport.(*validation.ListenerReport_HttpListenerReport).HttpListenerReport.VirtualHostReports[0].RouteReports[0].Warnings = []*validation.RouteReport_Warning{
					{
						Type:   validation.RouteReport_Warning_InvalidDestinationWarning,
						Reason: "*v1.Upstream {do notexist} not found",
					},
				}

				Expect(report).To(Equal(expectedReport))
			})
		})
	})

	Context("when translating a route that points directly to a service", func() {

		var fakeUsList v1.UpstreamList

		BeforeEach(func() {

			// The kube service that we want to route to
			svc := skkube.NewService("ns-1", "svc-1")
			svc.Spec = k8scorev1.ServiceSpec{
				Ports: []k8scorev1.ServicePort{
					{
						Name:       "port-1",
						Port:       8080,
						TargetPort: intstr.FromInt(80),
					},
					{
						Name:       "port-2",
						Port:       8081,
						TargetPort: intstr.FromInt(8081),
					},
				},
			}
			// These are the "fake" upstreams that represent the above service in the snapshot
			fakeUsList = kubernetes.KubeServicesToUpstreams(context.TODO(), skkube.ServiceList{svc})
			params.Snapshot.Upstreams = append(params.Snapshot.Upstreams, fakeUsList...)

			// We need to manually add some fake endpoints for the above kubernetes services to the snapshot
			// Normally these would have been discovered by EDS
			params.Snapshot.Endpoints = v1.EndpointList{
				{
					Metadata: core.Metadata{
						Namespace: "gloo-system",
						Name:      fmt.Sprintf("ep-%v-%v", "192.168.0.1", svc.Spec.Ports[0].Port),
					},
					Port:      uint32(svc.Spec.Ports[0].Port),
					Address:   "192.168.0.1",
					Upstreams: []*core.ResourceRef{utils.ResourceRefPtr(fakeUsList[0].Metadata.Ref())},
				},
				{
					Metadata: core.Metadata{
						Namespace: "gloo-system",
						Name:      fmt.Sprintf("ep-%v-%v", "192.168.0.2", svc.Spec.Ports[1].Port),
					},
					Port:      uint32(svc.Spec.Ports[1].Port),
					Address:   "192.168.0.2",
					Upstreams: []*core.ResourceRef{utils.ResourceRefPtr(fakeUsList[1].Metadata.Ref())},
				},
			}

			// Configure Proxy to route to the service
			serviceDestination := v1.Destination{
				DestinationType: &v1.Destination_Kube{
					Kube: &v1.KubernetesServiceDestination{
						Ref: core.ResourceRef{
							Namespace: svc.Namespace,
							Name:      svc.Name,
						},
						Port: uint32(svc.Spec.Ports[0].Port),
					},
				},
			}
			routes = []*v1.Route{{
				Matchers: []*matchers.Matcher{matcher},
				Action: &v1.Route_RouteAction{
					RouteAction: &v1.RouteAction{
						Destination: &v1.RouteAction_Single{
							Single: &serviceDestination,
						},
					},
				},
			}}
		})

		It("generates the expected envoy route configuration", func() {
			translate()

			// Clusters have been created for the two "fake" upstreams
			clusters := snapshot.GetResources(xds.ClusterTypev2)
			clusterResource := clusters.Items[UpstreamToClusterName(fakeUsList[0].Metadata.Ref())]
			cluster = clusterResource.ResourceProto().(*envoycluster.Cluster)
			Expect(cluster).NotTo(BeNil())
			clusterResource = clusters.Items[UpstreamToClusterName(fakeUsList[1].Metadata.Ref())]
			cluster = clusterResource.ResourceProto().(*envoycluster.Cluster)
			Expect(cluster).NotTo(BeNil())

			// A route to the kube service has been configured
			routes := snapshot.GetResources(xds.RouteTypev2)
			Expect(routes.Items).To(HaveKey("http-listener-routes"))
			routeResource := routes.Items["http-listener-routes"]
			routeConfiguration = routeResource.ResourceProto().(*envoyroute.RouteConfiguration)
			Expect(routeConfiguration).NotTo(BeNil())
			Expect(routeConfiguration.VirtualHosts).To(HaveLen(1))
			Expect(routeConfiguration.VirtualHosts[0].Domains).To(HaveLen(1))
			Expect(routeConfiguration.VirtualHosts[0].Domains[0]).To(Equal("*"))
			Expect(routeConfiguration.VirtualHosts[0].Routes).To(HaveLen(1))
			routeAction, ok := routeConfiguration.VirtualHosts[0].Routes[0].Action.(*envoyroute.Route_Route)
			Expect(ok).To(BeTrue())
			clusterAction, ok := routeAction.Route.ClusterSpecifier.(*envoyroute.RouteAction_Cluster)
			Expect(ok).To(BeTrue())
			Expect(clusterAction.Cluster).To(Equal(UpstreamToClusterName(fakeUsList[0].Metadata.Ref())))
		})
	})

	Context("when translating a route that points to a Consul service", func() {

		var (
			fakeUsList v1.UpstreamList
			dc         = func(dataCenterName string) string {
				return constants.ConsulDataCenterKeyPrefix + dataCenterName
			}
			tag = func(tagName string) string {
				return constants.ConsulTagKeyPrefix + tagName
			}

			trueValue = &structpb.Value{
				Kind: &structpb.Value_StringValue{
					StringValue: constants.ConsulEndpointMetadataMatchTrue,
				},
			}
			falseValue = &structpb.Value{
				Kind: &structpb.Value_StringValue{
					StringValue: constants.ConsulEndpointMetadataMatchFalse,
				},
			}
		)

		const (
			svcName = "my-consul-svc"

			// Data centers
			east = "east"
			west = "west"

			// Tags
			dev  = "dev"
			prod = "prod"

			yes = constants.ConsulEndpointMetadataMatchTrue
			no  = constants.ConsulEndpointMetadataMatchFalse
		)

		BeforeEach(func() {

			// Metadata for the Consul service that we want to route to
			svc := &consul.ServiceMeta{
				Name:        svcName,
				DataCenters: []string{east, west},
				Tags:        []string{dev, prod},
			}
			// These are the "fake" upstreams that represent the above service in the snapshot
			fakeUsList = v1.UpstreamList{consul.ToUpstream(svc)}
			params.Snapshot.Upstreams = append(params.Snapshot.Upstreams, fakeUsList...)

			// We need to manually add some fake endpoints for the above Consul service
			// Normally these would have been discovered by EDS
			params.Snapshot.Endpoints = v1.EndpointList{
				// 2 prod endpoints, 1 in each data center, 1 dev endpoint in west data center
				{
					Metadata: core.Metadata{
						Namespace: defaults.GlooSystem,
						Name:      svc.Name + "_1",
						Labels: map[string]string{
							dc(east):  yes,
							dc(west):  no,
							tag(dev):  no,
							tag(prod): yes,
						},
					},
					Port:      1001,
					Address:   "1.0.0.1",
					Upstreams: []*core.ResourceRef{utils.ResourceRefPtr(fakeUsList[0].Metadata.Ref())},
				},
				{
					Metadata: core.Metadata{
						Namespace: defaults.GlooSystem,
						Name:      svc.Name + "_2",
						Labels: map[string]string{
							dc(east):  no,
							dc(west):  yes,
							tag(dev):  no,
							tag(prod): yes,
						},
					},
					Port:      2001,
					Address:   "2.0.0.1",
					Upstreams: []*core.ResourceRef{utils.ResourceRefPtr(fakeUsList[0].Metadata.Ref())},
				},
				{
					Metadata: core.Metadata{
						Namespace: defaults.GlooSystem,
						Name:      svc.Name + "_3",
						Labels: map[string]string{
							dc(east):  no,
							dc(west):  yes,
							tag(dev):  yes,
							tag(prod): no,
						},
					},
					Port:      2002,
					Address:   "2.0.0.2",
					Upstreams: []*core.ResourceRef{utils.ResourceRefPtr(fakeUsList[0].Metadata.Ref())},
				},
			}

			// Configure Proxy to route to the service
			serviceDestination := v1.Destination{
				DestinationType: &v1.Destination_Consul{
					Consul: &v1.ConsulServiceDestination{
						ServiceName: svcName,
						Tags:        []string{prod},
						DataCenters: []string{east},
					},
				},
			}
			routes = []*v1.Route{{
				Matchers: []*matchers.Matcher{matcher},
				Action: &v1.Route_RouteAction{
					RouteAction: &v1.RouteAction{
						Destination: &v1.RouteAction_Single{
							Single: &serviceDestination,
						},
					},
				},
			}}
		})

		It("generates the expected envoy route configuration", func() {
			translate()

			// A cluster has been created for the "fake" upstream and has the expected subset config
			clusters := snapshot.GetResources(xds.ClusterTypev2)
			clusterResource := clusters.Items[UpstreamToClusterName(fakeUsList[0].Metadata.Ref())]
			cluster = clusterResource.ResourceProto().(*envoycluster.Cluster)
			Expect(cluster).NotTo(BeNil())
			Expect(cluster.LbSubsetConfig).NotTo(BeNil())
			Expect(cluster.LbSubsetConfig.SubsetSelectors).To(HaveLen(3))
			// Order is important here
			Expect(cluster.LbSubsetConfig.SubsetSelectors).To(ConsistOf(
				&envoycluster.Cluster_LbSubsetConfig_LbSubsetSelector{
					Keys: []string{dc(east), dc(west)},
				},
				&envoycluster.Cluster_LbSubsetConfig_LbSubsetSelector{
					Keys: []string{tag(dev), tag(prod)},
				},
				&envoycluster.Cluster_LbSubsetConfig_LbSubsetSelector{
					Keys: []string{dc(east), dc(west), tag(dev), tag(prod)},
				},
			))

			// A route to the kube service has been configured
			routes := snapshot.GetResources(xds.RouteTypev2)
			Expect(routes.Items).To(HaveKey("http-listener-routes"))
			routeResource := routes.Items["http-listener-routes"]
			routeConfiguration = routeResource.ResourceProto().(*envoyroute.RouteConfiguration)
			Expect(routeConfiguration).NotTo(BeNil())
			Expect(routeConfiguration.VirtualHosts).To(HaveLen(1))
			Expect(routeConfiguration.VirtualHosts[0].Domains).To(HaveLen(1))
			Expect(routeConfiguration.VirtualHosts[0].Domains[0]).To(Equal("*"))
			Expect(routeConfiguration.VirtualHosts[0].Routes).To(HaveLen(1))
			routeAction, ok := routeConfiguration.VirtualHosts[0].Routes[0].Action.(*envoyroute.Route_Route)
			Expect(ok).To(BeTrue())

			clusterAction, ok := routeAction.Route.ClusterSpecifier.(*envoyroute.RouteAction_Cluster)
			Expect(ok).To(BeTrue())
			Expect(clusterAction.Cluster).To(Equal(UpstreamToClusterName(fakeUsList[0].Metadata.Ref())))

			Expect(routeAction.Route).NotTo(BeNil())
			Expect(routeAction.Route.MetadataMatch).NotTo(BeNil())
			metadata, ok := routeAction.Route.MetadataMatch.FilterMetadata[EnvoyLb]
			Expect(ok).To(BeTrue())
			Expect(metadata.Fields).To(HaveLen(4))
			Expect(metadata.Fields[dc(east)]).To(Equal(trueValue))
			Expect(metadata.Fields[dc(west)]).To(Equal(falseValue))
			Expect(metadata.Fields[tag(dev)]).To(Equal(falseValue))
			Expect(metadata.Fields[tag(prod)]).To(Equal(trueValue))
		})
	})

	Context("Route plugin", func() {
		var (
			routePlugin *routePluginMock
		)
		BeforeEach(func() {
			routePlugin = &routePluginMock{}
			registeredPlugins = append(registeredPlugins, routePlugin)
		})

		It("should have the virtual host when processing route", func() {
			hasVHost := false
			routePlugin.ProcessRouteFunc = func(params plugins.RouteParams, in *v1.Route, out *envoyroute.Route) error {
				if params.VirtualHost != nil {
					if params.VirtualHost.GetName() == "virt1" {
						hasVHost = true
					}
				}
				return nil
			}

			translate()
			Expect(hasVHost).To(BeTrue())
		})

	})

	Context("EndpointPlugin", func() {
		var (
			endpointPlugin *endpointPluginMock
			upstreamList   v1.UpstreamList
		)
		BeforeEach(func() {
			endpointPlugin = &endpointPluginMock{}
			registeredPlugins = append(registeredPlugins, endpointPlugin)
			upstreamList = params.Snapshot.Upstreams.Clone()
		})

		AfterEach(func() {
			params.Snapshot.Upstreams = upstreamList
		})

		It("should call the endpoint plugin", func() {
			additionalEndpoint := &envoyendpoint.LocalityLbEndpoints{
				Locality: &envoycore.Locality{
					Region: "region",
					Zone:   "a",
				},
				Priority: 10,
			}

			endpointPlugin.ProcessEndpointFunc = func(params plugins.Params, in *v1.Upstream, out *envoyendpoint.ClusterLoadAssignment) error {
				Expect(out.GetEndpoints()).To(HaveLen(1))
				Expect(out.GetClusterName()).To(Equal(UpstreamToClusterName(upstream.Metadata.Ref())))
				Expect(out.GetEndpoints()[0].GetLbEndpoints()).To(HaveLen(1))

				out.Endpoints = append(out.Endpoints, additionalEndpoint)
				return nil
			}

			translate()
			endpointResource := endpoints.Items["test_gloo-system"]
			endpoint := endpointResource.ResourceProto().(*envoyendpoint.ClusterLoadAssignment)
			Expect(endpoint).NotTo(BeNil())
			Expect(endpoint.Endpoints).To(HaveLen(2))
			Expect(endpoint.Endpoints[1]).To(Equal(additionalEndpoint))
		})

		It("should call the endpoint plugin with an empty endpoint", func() {
			// Create an empty consul upstream just to get EDS
			emptyUpstream := &v1.Upstream{
				Metadata: core.Metadata{
					Namespace: "empty_namespace",
					Name:      "empty_name",
				},
				UpstreamType: &v1.Upstream_Consul{
					Consul: &consul2.UpstreamSpec{},
				},
			}
			params.Snapshot.Upstreams = append(params.Snapshot.Upstreams, emptyUpstream)

			foundEmptyUpstream := false

			endpointPlugin.ProcessEndpointFunc = func(params plugins.Params, in *v1.Upstream, out *envoyendpoint.ClusterLoadAssignment) error {
				if in.Metadata.Name == emptyUpstream.Metadata.Name &&
					in.Metadata.Namespace == emptyUpstream.Metadata.Namespace {
					foundEmptyUpstream = true
				}
				return nil
			}

			translate()
			Expect(foundEmptyUpstream).To(BeTrue())
		})

	})

	Context("Route option on direct response actions", func() {

		BeforeEach(func() {
			routes = []*v1.Route{{
				Matchers: []*matchers.Matcher{matcher},
				Action: &v1.Route_DirectResponseAction{
					DirectResponseAction: &v1.DirectResponseAction{
						Status: 405,
						Body:   "Unsupported HTTP method",
					},
				},
				Options: &v1.RouteOptions{
					HeaderManipulation: &headers.HeaderManipulation{
						ResponseHeadersToAdd: []*headers.HeaderValueOption{{
							Header: &headers.HeaderValue{
								Key:   "client-id",
								Value: "%REQ(client-id)%",
							},
							Append: &types.BoolValue{
								Value: false,
							},
						}},
					},
				},
			}}
		})

		It("should have the virtual host when processing route", func() {
			translate()

			// A route to the kube service has been configured
			routes := snapshot.GetResources(xds.RouteTypev2)
			Expect(routes.Items).To(HaveKey("http-listener-routes"))
			routeResource := routes.Items["http-listener-routes"]
			routeConfiguration = routeResource.ResourceProto().(*envoyroute.RouteConfiguration)
			Expect(routeConfiguration).NotTo(BeNil())
			Expect(routeConfiguration.VirtualHosts).To(HaveLen(1))
			Expect(routeConfiguration.VirtualHosts[0].Domains).To(HaveLen(1))
			Expect(routeConfiguration.VirtualHosts[0].Domains[0]).To(Equal("*"))

			Expect(routeConfiguration.VirtualHosts[0].Routes).To(HaveLen(1))
			Expect(routeConfiguration.VirtualHosts[0].Routes[0].ResponseHeadersToAdd).To(HaveLen(1))
			Expect(routeConfiguration.VirtualHosts[0].Routes[0].ResponseHeadersToAdd).To(ConsistOf(
				&envoycore.HeaderValueOption{
					Header: &envoycore.HeaderValue{
						Key:   "client-id",
						Value: "%REQ(client-id)%",
					},
					Append: &wrappers.BoolValue{
						Value: false,
					},
				},
			))
		})

	})

	Context("TCP", func() {
		It("can properly create a tcp listener", func() {
			translate()
			listeners := snapshot.GetResources(xds.ListenerTypev2).Items
			Expect(listeners).NotTo(HaveLen(0))
			val, found := listeners["tcp-listener"]
			Expect(found).To(BeTrue())
			listener, ok := val.ResourceProto().(*envoylistener.Listener)
			Expect(ok).To(BeTrue())
			Expect(listener.GetName()).To(Equal("tcp-listener"))
			Expect(listener.GetFilterChains()).To(HaveLen(1))
			fc := listener.GetFilterChains()[0]
			Expect(fc.Filters).To(HaveLen(1))
			tcpFilter := fc.Filters[0]
			cfg := tcpFilter.GetTypedConfig()
			Expect(cfg).NotTo(BeNil())
			var typedCfg envoytcp.TcpProxy
			Expect(ParseConfig(tcpFilter, &typedCfg)).NotTo(HaveOccurred())
			clusterSpec := typedCfg.GetCluster()
			Expect(clusterSpec).To(Equal("test_gloo-system"))
		})
	})

	Context("Ssl", func() {

		var (
			listener *envoylistener.Listener
		)

		prep := func(s []*v1.SslConfig) {

			httpListener := &v1.Listener{
				Name:        "http-listener",
				BindAddress: "127.0.0.1",
				BindPort:    80,
				ListenerType: &v1.Listener_HttpListener{
					HttpListener: &v1.HttpListener{
						VirtualHosts: []*v1.VirtualHost{{
							Name:    "virt1",
							Domains: []string{"*"},
							Routes:  routes,
						}},
					},
				},
				SslConfigurations: s,
			}
			proxy.Listeners = []*v1.Listener{
				httpListener,
			}
			translate()

			listeners := snapshot.GetResources(xds.ListenerTypev2).Items
			Expect(listeners).To(HaveLen(1))
			val, found := listeners["http-listener"]
			Expect(found).To(BeTrue())
			listener = val.ResourceProto().(*envoylistener.Listener)
		}
		tlsContext := func(fc *envoylistener.FilterChain) *envoyauth.DownstreamTlsContext {
			if fc.TransportSocket == nil {
				return nil
			}
			return pluginutils.MustAnyToMessage(fc.TransportSocket.GetTypedConfig()).(*envoyauth.DownstreamTlsContext)
		}
		Context("files", func() {

			It("should translate ssl correctly", func() {
				prep([]*v1.SslConfig{
					{
						SslSecrets: &v1.SslConfig_SslFiles{
							SslFiles: &v1.SSLFiles{
								TlsCert: "cert",
								TlsKey:  "key",
							},
						},
					},
				})
				Expect(listener.GetFilterChains()).To(HaveLen(1))
				fc := listener.GetFilterChains()[0]
				Expect(tlsContext(fc)).NotTo(BeNil())
			})

			It("should not merge 2 ssl config if they are different", func() {
				prep([]*v1.SslConfig{
					{
						SslSecrets: &v1.SslConfig_SslFiles{
							SslFiles: &v1.SSLFiles{
								TlsCert: "cert1",
								TlsKey:  "key1",
							},
						},
					},
					{
						SslSecrets: &v1.SslConfig_SslFiles{
							SslFiles: &v1.SSLFiles{
								TlsCert: "cert2",
								TlsKey:  "key2",
							},
						},
					},
				})

				Expect(listener.GetFilterChains()).To(HaveLen(2))
			})
			It("should merge 2 ssl config if they are the same", func() {
				prep([]*v1.SslConfig{
					{
						SslSecrets: &v1.SslConfig_SslFiles{
							SslFiles: &v1.SSLFiles{
								TlsCert: "cert",
								TlsKey:  "key",
							},
						},
					},
					{
						SslSecrets: &v1.SslConfig_SslFiles{
							SslFiles: &v1.SSLFiles{
								TlsCert: "cert",
								TlsKey:  "key",
							},
						},
					},
				})

				Expect(listener.GetFilterChains()).To(HaveLen(1))
				fc := listener.GetFilterChains()[0]
				Expect(tlsContext(fc)).NotTo(BeNil())
			})
			It("should combine sni matches", func() {
				prep([]*v1.SslConfig{
					{
						SslSecrets: &v1.SslConfig_SslFiles{
							SslFiles: &v1.SSLFiles{
								TlsCert: "cert",
								TlsKey:  "key",
							},
						},
						SniDomains: []string{"a.com"},
					},
					{
						SslSecrets: &v1.SslConfig_SslFiles{
							SslFiles: &v1.SSLFiles{
								TlsCert: "cert",
								TlsKey:  "key",
							},
						},
						SniDomains: []string{"b.com"},
					},
				})

				Expect(listener.GetFilterChains()).To(HaveLen(1))
				fc := listener.GetFilterChains()[0]
				Expect(tlsContext(fc)).NotTo(BeNil())
				cert := tlsContext(fc).GetCommonTlsContext().GetTlsCertificates()[0]
				Expect(cert.GetCertificateChain().GetFilename()).To(Equal("cert"))
				Expect(cert.GetPrivateKey().GetFilename()).To(Equal("key"))
				Expect(fc.FilterChainMatch.ServerNames).To(Equal([]string{"a.com", "b.com"}))
			})
			It("should combine 1 that has and 1 that doesn't have sni", func() {

				prep([]*v1.SslConfig{
					{
						SslSecrets: &v1.SslConfig_SslFiles{
							SslFiles: &v1.SSLFiles{
								TlsCert: "cert",
								TlsKey:  "key",
							},
						},
					},
					{
						SslSecrets: &v1.SslConfig_SslFiles{
							SslFiles: &v1.SSLFiles{
								TlsCert: "cert",
								TlsKey:  "key",
							},
						},
						SniDomains: []string{"b.com"},
					},
				})

				Expect(listener.GetFilterChains()).To(HaveLen(1))
				fc := listener.GetFilterChains()[0]
				Expect(tlsContext(fc)).NotTo(BeNil())
				Expect(fc.FilterChainMatch.ServerNames).To(BeEmpty())
			})
		})
		Context("secret refs", func() {
			It("should combine sni matches ", func() {

				params.Snapshot.Secrets = append(params.Snapshot.Secrets, &v1.Secret{
					Metadata: core.Metadata{
						Name:      "solo",
						Namespace: "solo.io",
					},
					Kind: &v1.Secret_Tls{
						Tls: &v1.TlsSecret{
							CertChain:  "chain",
							PrivateKey: "key",
						},
					},
				})

				prep([]*v1.SslConfig{
					{
						SslSecrets: &v1.SslConfig_SecretRef{
							SecretRef: &core.ResourceRef{
								Name:      "solo",
								Namespace: "solo.io",
							},
						},
						SniDomains: []string{"a.com"},
					},
					{
						SslSecrets: &v1.SslConfig_SecretRef{
							SecretRef: &core.ResourceRef{
								Name:      "solo",
								Namespace: "solo.io",
							},
						},
						SniDomains: []string{"b.com"},
					},
				})

				Expect(listener.GetFilterChains()).To(HaveLen(1))
				fc := listener.GetFilterChains()[0]
				Expect(tlsContext(fc)).NotTo(BeNil())
				cert := tlsContext(fc).GetCommonTlsContext().GetTlsCertificates()[0]
				Expect(cert.GetCertificateChain().GetInlineString()).To(Equal("chain"))
				Expect(cert.GetPrivateKey().GetInlineString()).To(Equal("key"))
				Expect(fc.FilterChainMatch.ServerNames).To(Equal([]string{"a.com", "b.com"}))
			})
			It("should not combine when not matching", func() {

				params.Snapshot.Secrets = append(params.Snapshot.Secrets, &v1.Secret{
					Metadata: core.Metadata{
						Name:      "solo",
						Namespace: "solo.io",
					},
					Kind: &v1.Secret_Tls{
						Tls: &v1.TlsSecret{
							CertChain:  "chain1",
							PrivateKey: "key1",
						},
					},
				}, &v1.Secret{
					Metadata: core.Metadata{
						Name:      "solo2",
						Namespace: "solo.io",
					},
					Kind: &v1.Secret_Tls{
						Tls: &v1.TlsSecret{
							CertChain:  "chain2",
							PrivateKey: "key2",
							RootCa:     "rootca2",
						},
					},
				}, &v1.Secret{
					Metadata: core.Metadata{
						Name:      "solo", // check same name with different ns
						Namespace: "solo.io2",
					},
					Kind: &v1.Secret_Tls{
						Tls: &v1.TlsSecret{
							CertChain:  "chain3",
							PrivateKey: "key3",
						},
					},
				})

				prep([]*v1.SslConfig{
					{
						SslSecrets: &v1.SslConfig_SecretRef{
							SecretRef: &core.ResourceRef{
								Name:      "solo",
								Namespace: "solo.io",
							},
						},
						SniDomains: []string{"a.com"},
					},
					{
						SslSecrets: &v1.SslConfig_SecretRef{
							SecretRef: &core.ResourceRef{
								Name:      "solo2",
								Namespace: "solo.io",
							},
						},
						SniDomains: []string{"b.com"},
					},
					{
						SslSecrets: &v1.SslConfig_SecretRef{
							SecretRef: &core.ResourceRef{
								Name:      "solo",
								Namespace: "solo.io2",
							},
						},
						SniDomains: []string{"c.com"},
					},
				})

				Expect(listener.GetFilterChains()).To(HaveLen(3))
				By("checking first filter chain")
				fc := listener.GetFilterChains()[0]
				Expect(tlsContext(fc)).NotTo(BeNil())
				cert := tlsContext(fc).GetCommonTlsContext().GetTlsCertificates()[0]
				Expect(cert.GetCertificateChain().GetInlineString()).To(Equal("chain1"))
				Expect(cert.GetPrivateKey().GetInlineString()).To(Equal("key1"))
				Expect(tlsContext(fc).GetCommonTlsContext().GetValidationContext()).To(BeNil())
				Expect(fc.FilterChainMatch.ServerNames).To(Equal([]string{"a.com"}))

				By("checking second filter chain")
				fc = listener.GetFilterChains()[1]
				Expect(tlsContext(fc)).NotTo(BeNil())
				cert = tlsContext(fc).GetCommonTlsContext().GetTlsCertificates()[0]
				Expect(cert.GetCertificateChain().GetInlineString()).To(Equal("chain2"))
				Expect(cert.GetPrivateKey().GetInlineString()).To(Equal("key2"))
				Expect(tlsContext(fc).GetCommonTlsContext().GetValidationContext().GetTrustedCa().GetInlineString()).To(Equal("rootca2"))
				Expect(fc.FilterChainMatch.ServerNames).To(Equal([]string{"b.com"}))

				By("checking third filter chain")
				fc = listener.GetFilterChains()[2]
				Expect(tlsContext(fc)).NotTo(BeNil())
				cert = tlsContext(fc).GetCommonTlsContext().GetTlsCertificates()[0]
				Expect(cert.GetCertificateChain().GetInlineString()).To(Equal("chain3"))
				Expect(cert.GetPrivateKey().GetInlineString()).To(Equal("key3"))
				Expect(tlsContext(fc).GetCommonTlsContext().GetValidationContext()).To(BeNil())
				Expect(fc.FilterChainMatch.ServerNames).To(Equal([]string{"c.com"}))
			})
		})
	})

	It("Should report an error for virtual services with empty domains", func() {
		virtualHosts := []*v1.VirtualHost{
			{
				Domains: []string{"*"},
			},
			{
				Name:    "problem-vhost",
				Domains: []string{"", "nonempty-url.com"},
			},
		}
		report := &validation.HttpListenerReport{VirtualHostReports: []*validation.VirtualHostReport{{}, {}}}

		ValidateVirtualHostDomains(virtualHosts, report)

		Expect(report.VirtualHostReports[0].Errors).To(BeEmpty(), "The virtual host with domain * should not have an error")
		Expect(report.VirtualHostReports[1].Errors).NotTo(BeEmpty(), "The virtual host with an empty domain should report errors")
		Expect(report.VirtualHostReports[1].Errors[0].Type).To(Equal(validation.VirtualHostReport_Error_EmptyDomainError), "The error reported for the virtual host with empty domain should be the EmptyDomainError")
	})
})

func sv(s string) *structpb.Value {
	return &structpb.Value{
		Kind: &structpb.Value_StringValue{
			StringValue: s,
		},
	}
}

type routePluginMock struct {
	ProcessRouteFunc func(params plugins.RouteParams, in *v1.Route, out *envoyroute.Route) error
}

func (p *routePluginMock) Init(params plugins.InitParams) error {
	return nil
}

func (p *routePluginMock) ProcessRoute(params plugins.RouteParams, in *v1.Route, out *envoyroute.Route) error {
	return p.ProcessRouteFunc(params, in, out)
}

type endpointPluginMock struct {
	ProcessEndpointFunc func(params plugins.Params, in *v1.Upstream, out *envoyendpoint.ClusterLoadAssignment) error
}

func (e *endpointPluginMock) ProcessEndpoints(params plugins.Params, in *v1.Upstream, out *envoyendpoint.ClusterLoadAssignment) error {
	return e.ProcessEndpointFunc(params, in, out)
}

func (e *endpointPluginMock) Init(params plugins.InitParams) error {
	return nil
}<|MERGE_RESOLUTION|>--- conflicted
+++ resolved
@@ -9,9 +9,10 @@
 	envoyroute "github.com/envoyproxy/go-control-plane/envoy/config/route/v3"
 
 	envoyauth "github.com/envoyproxy/go-control-plane/envoy/api/v2/auth"
+	envoycorev2 "github.com/envoyproxy/go-control-plane/envoy/api/v2/core"
 	envoytcp "github.com/envoyproxy/go-control-plane/envoy/config/filter/network/tcp_proxy/v2"
 	envoylistener "github.com/envoyproxy/go-control-plane/envoy/config/listener/v3"
-	envoy_type "github.com/envoyproxy/go-control-plane/envoy/type/v3"
+	envoy_type "github.com/envoyproxy/go-control-plane/envoy/type"
 	"github.com/gogo/protobuf/proto"
 	"github.com/golang/mock/gomock"
 	"github.com/golang/protobuf/ptypes/duration"
@@ -44,16 +45,13 @@
 
 	"github.com/solo-io/gloo/pkg/utils"
 
-<<<<<<< HEAD
-=======
 	envoycluster "github.com/envoyproxy/go-control-plane/envoy/config/cluster/v3"
->>>>>>> 004febcf
 	. "github.com/onsi/ginkgo"
 	. "github.com/onsi/gomega"
 
 	. "github.com/solo-io/gloo/projects/gloo/pkg/translator"
 
-	envoycluster "github.com/envoyproxy/go-control-plane/envoy/config/cluster/v3"
+	envoycluster "github.com/envoyproxy/go-control-plane/envoy/api/v2/cluster"
 	envoyhttp "github.com/envoyproxy/go-control-plane/envoy/extensions/filters/network/http_connection_manager/v3"
 	"github.com/gogo/protobuf/types"
 	v1 "github.com/solo-io/gloo/projects/gloo/pkg/api/v1"
@@ -83,7 +81,7 @@
 		routes            []*v1.Route
 
 		snapshot           envoycache.Snapshot
-		cluster            *envoycluster.Cluster
+		cluster            *envoyapi.Cluster
 		listener           *envoylistener.Listener
 		endpoints          envoycache.Resources
 		hcmCfg             *envoyhttp.HttpConnectionManager
@@ -241,7 +239,7 @@
 
 		clusters := snap.GetResources(xds.ClusterTypev2)
 		clusterResource := clusters.Items[UpstreamToClusterName(upstream.Metadata.Ref())]
-		cluster = clusterResource.ResourceProto().(*envoycluster.Cluster)
+		cluster = clusterResource.ResourceProto().(*envoyapi.Cluster)
 		Expect(cluster).NotTo(BeNil())
 
 		listeners := snap.GetResources(xds.ListenerTypev2)
@@ -564,21 +562,21 @@
 		})
 
 		It("can translate the http health check", func() {
-			expectedResult := []*envoycore.HealthCheck{
+			expectedResult := []*envoycorev2.HealthCheck{
 				{
 					Timeout:            gogoutils.DurationStdToProto(&DefaultHealthCheckTimeout),
 					Interval:           gogoutils.DurationStdToProto(&DefaultHealthCheckInterval),
 					HealthyThreshold:   gogoutils.UInt32GogoToProto(DefaultThreshold),
 					UnhealthyThreshold: gogoutils.UInt32GogoToProto(DefaultThreshold),
-					HealthChecker: &envoycore.HealthCheck_HttpHealthCheck_{
-						HttpHealthCheck: &envoycore.HealthCheck_HttpHealthCheck{
-							Host:                             "host",
-							Path:                             "path",
-							HiddenEnvoyDeprecatedServiceName: "svc",
-							RequestHeadersToAdd:              []*envoycore.HeaderValueOption{},
-							RequestHeadersToRemove:           []string{},
-							HiddenEnvoyDeprecatedUseHttp2:    true,
-							ExpectedStatuses:                 []*envoy_type.Int64Range{},
+					HealthChecker: &envoycorev2.HealthCheck_HttpHealthCheck_{
+						HttpHealthCheck: &envoycorev2.HealthCheck_HttpHealthCheck{
+							Host:                   "host",
+							Path:                   "path",
+							ServiceName:            "svc",
+							RequestHeadersToAdd:    []*envoycorev2.HeaderValueOption{},
+							RequestHeadersToRemove: []string{},
+							UseHttp2:               true,
+							ExpectedStatuses:       []*envoy_type.Int64Range{},
 						},
 					},
 				},
@@ -591,14 +589,14 @@
 		})
 
 		It("can translate the grpc health check", func() {
-			expectedResult := []*envoycore.HealthCheck{
+			expectedResult := []*envoycorev2.HealthCheck{
 				{
 					Timeout:            gogoutils.DurationStdToProto(&DefaultHealthCheckTimeout),
 					Interval:           gogoutils.DurationStdToProto(&DefaultHealthCheckInterval),
 					HealthyThreshold:   gogoutils.UInt32GogoToProto(DefaultThreshold),
 					UnhealthyThreshold: gogoutils.UInt32GogoToProto(DefaultThreshold),
-					HealthChecker: &envoycore.HealthCheck_GrpcHealthCheck_{
-						GrpcHealthCheck: &envoycore.HealthCheck_GrpcHealthCheck{
+					HealthChecker: &envoycorev2.HealthCheck_GrpcHealthCheck_{
+						GrpcHealthCheck: &envoycorev2.HealthCheck_GrpcHealthCheck{
 							ServiceName: "svc",
 							Authority:   "authority",
 						},
@@ -1101,7 +1099,7 @@
 				translateWithEndpoints()
 
 				Expect(cluster.LbSubsetConfig).ToNot(BeNil())
-				Expect(cluster.LbSubsetConfig.FallbackPolicy).To(Equal(envoycluster.Cluster_LbSubsetConfig_ANY_ENDPOINT))
+				Expect(cluster.LbSubsetConfig.FallbackPolicy).To(Equal(envoyapi.Cluster_LbSubsetConfig_ANY_ENDPOINT))
 				Expect(cluster.LbSubsetConfig.SubsetSelectors).To(HaveLen(1))
 				Expect(cluster.LbSubsetConfig.SubsetSelectors[0].Keys).To(HaveLen(1))
 				Expect(cluster.LbSubsetConfig.SubsetSelectors[0].Keys[0]).To(Equal("testkey"))
@@ -1282,10 +1280,10 @@
 			// Clusters have been created for the two "fake" upstreams
 			clusters := snapshot.GetResources(xds.ClusterTypev2)
 			clusterResource := clusters.Items[UpstreamToClusterName(fakeUsList[0].Metadata.Ref())]
-			cluster = clusterResource.ResourceProto().(*envoycluster.Cluster)
+			cluster = clusterResource.ResourceProto().(*envoyapi.Cluster)
 			Expect(cluster).NotTo(BeNil())
 			clusterResource = clusters.Items[UpstreamToClusterName(fakeUsList[1].Metadata.Ref())]
-			cluster = clusterResource.ResourceProto().(*envoycluster.Cluster)
+			cluster = clusterResource.ResourceProto().(*envoyapi.Cluster)
 			Expect(cluster).NotTo(BeNil())
 
 			// A route to the kube service has been configured
@@ -1435,19 +1433,19 @@
 			// A cluster has been created for the "fake" upstream and has the expected subset config
 			clusters := snapshot.GetResources(xds.ClusterTypev2)
 			clusterResource := clusters.Items[UpstreamToClusterName(fakeUsList[0].Metadata.Ref())]
-			cluster = clusterResource.ResourceProto().(*envoycluster.Cluster)
+			cluster = clusterResource.ResourceProto().(*envoyapi.Cluster)
 			Expect(cluster).NotTo(BeNil())
 			Expect(cluster.LbSubsetConfig).NotTo(BeNil())
 			Expect(cluster.LbSubsetConfig.SubsetSelectors).To(HaveLen(3))
 			// Order is important here
 			Expect(cluster.LbSubsetConfig.SubsetSelectors).To(ConsistOf(
-				&envoycluster.Cluster_LbSubsetConfig_LbSubsetSelector{
+				&envoyapi.Cluster_LbSubsetConfig_LbSubsetSelector{
 					Keys: []string{dc(east), dc(west)},
 				},
-				&envoycluster.Cluster_LbSubsetConfig_LbSubsetSelector{
+				&envoyapi.Cluster_LbSubsetConfig_LbSubsetSelector{
 					Keys: []string{tag(dev), tag(prod)},
 				},
-				&envoycluster.Cluster_LbSubsetConfig_LbSubsetSelector{
+				&envoyapi.Cluster_LbSubsetConfig_LbSubsetSelector{
 					Keys: []string{dc(east), dc(west), tag(dev), tag(prod)},
 				},
 			))
