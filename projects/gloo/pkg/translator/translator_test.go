package translator_test

import (
	"context"
	"fmt"

	envoy_config_cluster_v3 "github.com/envoyproxy/go-control-plane/envoy/config/cluster/v3"
	envoy_config_core_v3 "github.com/envoyproxy/go-control-plane/envoy/config/core/v3"
	envoy_config_endpoint_v3 "github.com/envoyproxy/go-control-plane/envoy/config/endpoint/v3"
	envoy_config_listener_v3 "github.com/envoyproxy/go-control-plane/envoy/config/listener/v3"
	envoy_config_route_v3 "github.com/envoyproxy/go-control-plane/envoy/config/route/v3"
	envoyhttp "github.com/envoyproxy/go-control-plane/envoy/extensions/filters/network/http_connection_manager/v3"
	envoytcp "github.com/envoyproxy/go-control-plane/envoy/extensions/filters/network/tcp_proxy/v3"
	envoyauth "github.com/envoyproxy/go-control-plane/envoy/extensions/transport_sockets/tls/v3"
<<<<<<< HEAD
	envoy_type "github.com/envoyproxy/go-control-plane/envoy/type"
	"github.com/golang/protobuf/proto"
=======
	envoy_type_matcher_v3 "github.com/envoyproxy/go-control-plane/envoy/type/matcher/v3"
	envoy_type_v3 "github.com/envoyproxy/go-control-plane/envoy/type/v3"
	"github.com/gogo/protobuf/proto"
	"github.com/gogo/protobuf/types"
>>>>>>> 30131e79
	"github.com/golang/mock/gomock"
	"github.com/golang/protobuf/ptypes/duration"
	structpb "github.com/golang/protobuf/ptypes/struct"
	"github.com/golang/protobuf/ptypes/wrappers"
	. "github.com/onsi/ginkgo"
	. "github.com/onsi/gomega"
	"github.com/solo-io/gloo/pkg/utils"
	"github.com/solo-io/gloo/pkg/utils/gogoutils"
	"github.com/solo-io/gloo/pkg/utils/settingsutil"
	"github.com/solo-io/gloo/projects/gloo/constants"
	gloo_envoy_core "github.com/solo-io/gloo/projects/gloo/pkg/api/external/envoy/api/v2/core"
	"github.com/solo-io/gloo/projects/gloo/pkg/api/grpc/validation"
	v1 "github.com/solo-io/gloo/projects/gloo/pkg/api/v1"
	"github.com/solo-io/gloo/projects/gloo/pkg/api/v1/core/matchers"
	extauth "github.com/solo-io/gloo/projects/gloo/pkg/api/v1/enterprise/options/extauth/v1"
	v1plugins "github.com/solo-io/gloo/projects/gloo/pkg/api/v1/options"
	consul2 "github.com/solo-io/gloo/projects/gloo/pkg/api/v1/options/consul"
	v1grpc "github.com/solo-io/gloo/projects/gloo/pkg/api/v1/options/grpc"
	"github.com/solo-io/gloo/projects/gloo/pkg/api/v1/options/headers"
	v1kubernetes "github.com/solo-io/gloo/projects/gloo/pkg/api/v1/options/kubernetes"
	v1static "github.com/solo-io/gloo/projects/gloo/pkg/api/v1/options/static"
	"github.com/solo-io/gloo/projects/gloo/pkg/bootstrap"
	"github.com/solo-io/gloo/projects/gloo/pkg/defaults"
	"github.com/solo-io/gloo/projects/gloo/pkg/plugins"
	"github.com/solo-io/gloo/projects/gloo/pkg/plugins/registry"
	. "github.com/solo-io/gloo/projects/gloo/pkg/translator"
	"github.com/solo-io/gloo/projects/gloo/pkg/upstreams/consul"
	mock_consul "github.com/solo-io/gloo/projects/gloo/pkg/upstreams/consul/mocks"
	"github.com/solo-io/gloo/projects/gloo/pkg/upstreams/kubernetes"
	glooutils "github.com/solo-io/gloo/projects/gloo/pkg/utils"
	validationutils "github.com/solo-io/gloo/projects/gloo/pkg/utils/validation"
	envoycore_sk "github.com/solo-io/solo-kit/pkg/api/external/envoy/api/v2/core"
	"github.com/solo-io/solo-kit/pkg/api/v1/clients/factory"
	"github.com/solo-io/solo-kit/pkg/api/v1/clients/memory"
	envoycache "github.com/solo-io/solo-kit/pkg/api/v1/control-plane/cache"
	"github.com/solo-io/solo-kit/pkg/api/v1/control-plane/resource"
	"github.com/solo-io/solo-kit/pkg/api/v1/resources"
	skkube "github.com/solo-io/solo-kit/pkg/api/v1/resources/common/kubernetes"
	"github.com/solo-io/solo-kit/pkg/api/v1/resources/core"
	k8scorev1 "k8s.io/api/core/v1"
	"k8s.io/apimachinery/pkg/util/intstr"
<<<<<<< HEAD

	envoyapi "github.com/envoyproxy/go-control-plane/envoy/api/v2"
	. "github.com/onsi/ginkgo"
	. "github.com/onsi/gomega"

	. "github.com/solo-io/gloo/projects/gloo/pkg/translator"

	envoycluster "github.com/envoyproxy/go-control-plane/envoy/api/v2/cluster"
	envoyhttp "github.com/envoyproxy/go-control-plane/envoy/extensions/filters/network/http_connection_manager/v3"
	v1 "github.com/solo-io/gloo/projects/gloo/pkg/api/v1"
	v1plugins "github.com/solo-io/gloo/projects/gloo/pkg/api/v1/options"
	v1grpc "github.com/solo-io/gloo/projects/gloo/pkg/api/v1/options/grpc"
	v1kubernetes "github.com/solo-io/gloo/projects/gloo/pkg/api/v1/options/kubernetes"
	v1static "github.com/solo-io/gloo/projects/gloo/pkg/api/v1/options/static"
	"github.com/solo-io/gloo/projects/gloo/pkg/bootstrap"
	"github.com/solo-io/gloo/projects/gloo/pkg/plugins"
	"github.com/solo-io/gloo/projects/gloo/pkg/plugins/registry"
	"github.com/solo-io/gloo/projects/gloo/pkg/xds"
	envoycache "github.com/solo-io/solo-kit/pkg/api/v1/control-plane/cache"
	"github.com/solo-io/solo-kit/pkg/api/v1/resources/core"
=======
>>>>>>> 30131e79
)

var _ = Describe("Translator", func() {
	var (
		ctrl              *gomock.Controller
		settings          *v1.Settings
		translator        Translator
		upstream          *v1.Upstream
		upName            *core.Metadata
		proxy             *v1.Proxy
		params            plugins.Params
		registeredPlugins []plugins.Plugin
		matcher           *matchers.Matcher
		routes            []*v1.Route

		snapshot           envoycache.Snapshot
		cluster            *envoy_config_cluster_v3.Cluster
		listener           *envoy_config_listener_v3.Listener
		endpoints          envoycache.Resources
		hcmCfg             *envoyhttp.HttpConnectionManager
		routeConfiguration *envoy_config_route_v3.RouteConfiguration
	)

	beforeEach := func() {

		ctrl = gomock.NewController(T)

		cluster = nil
		settings = &v1.Settings{}
		memoryClientFactory := &factory.MemoryResourceClientFactory{
			Cache: memory.NewInMemoryResourceCache(),
		}
		opts := bootstrap.Opts{
			Settings:  settings,
			Secrets:   memoryClientFactory,
			Upstreams: memoryClientFactory,
			Consul: bootstrap.Consul{
				ConsulWatcher: mock_consul.NewMockConsulWatcher(ctrl), // just needed to activate the consul plugin
			},
		}
		registeredPlugins = registry.Plugins(opts)

		upName = &core.Metadata{
			Name:      "test",
			Namespace: "gloo-system",
		}
		upstream = &v1.Upstream{
			Metadata: upName,
			UpstreamType: &v1.Upstream_Static{
				Static: &v1static.UpstreamSpec{
					Hosts: []*v1static.Host{
						{
							Addr: "Test",
							Port: 124,
						},
					},
				},
			},
		}

		params = plugins.Params{
			Ctx: context.Background(),
			Snapshot: &v1.ApiSnapshot{
				Endpoints: v1.EndpointList{
					{
						Upstreams: []*core.ResourceRef{upName.Ref()},
						Address:   "1.2.3.4",
						Port:      32,
						Metadata: &core.Metadata{
							Name:      "test-ep",
							Namespace: "gloo-system",
						},
					},
				},
				Upstreams: v1.UpstreamList{
					upstream,
				},
			},
		}
		matcher = &matchers.Matcher{
			PathSpecifier: &matchers.Matcher_Prefix{
				Prefix: "/",
			},
		}
		routes = []*v1.Route{{
			Name:     "testRouteName",
			Matchers: []*matchers.Matcher{matcher},
			Action: &v1.Route_RouteAction{
				RouteAction: &v1.RouteAction{
					Destination: &v1.RouteAction_Single{
						Single: &v1.Destination{
							DestinationType: &v1.Destination_Upstream{
								Upstream: upName.Ref(),
							},
						},
					},
				},
			},
		}}
	}
	BeforeEach(beforeEach)

	JustBeforeEach(func() {
		getPlugins := func() []plugins.Plugin {
			return registeredPlugins
		}
		translator = NewTranslator(glooutils.NewSslConfigTranslator(), settings, getPlugins)
		httpListener := &v1.Listener{
			Name:        "http-listener",
			BindAddress: "127.0.0.1",
			BindPort:    80,
			ListenerType: &v1.Listener_HttpListener{
				HttpListener: &v1.HttpListener{
					VirtualHosts: []*v1.VirtualHost{{
						Name:    "virt1",
						Domains: []string{"*"},
						Routes:  routes,
					}},
				},
			},
		}
		tcpListener := &v1.Listener{
			Name:        "tcp-listener",
			BindAddress: "127.0.0.1",
			BindPort:    8080,
			ListenerType: &v1.Listener_TcpListener{
				TcpListener: &v1.TcpListener{
					TcpHosts: []*v1.TcpHost{
						{
							Destination: &v1.TcpHost_TcpAction{
								Destination: &v1.TcpHost_TcpAction_Single{
									Single: &v1.Destination{
										DestinationType: &v1.Destination_Upstream{
											Upstream: &core.ResourceRef{
												Name:      "test",
												Namespace: "gloo-system",
											},
										},
									},
								},
							},
						},
					},
				},
			},
		}
		proxy = &v1.Proxy{
			Metadata: &core.Metadata{
				Name:      "test",
				Namespace: "gloo-system",
			},
			Listeners: []*v1.Listener{
				httpListener,
				tcpListener,
			},
		}
	})

	translateWithError := func() *validation.ProxyReport {
		_, errs, report, err := translator.Translate(params, proxy)
		ExpectWithOffset(1, err).NotTo(HaveOccurred())
		ExpectWithOffset(1, errs.Validate()).To(HaveOccurred())
		return report
	}

	translate := func() {
		snap, errs, report, err := translator.Translate(params, proxy)
		ExpectWithOffset(1, err).NotTo(HaveOccurred())
		ExpectWithOffset(1, errs.Validate()).NotTo(HaveOccurred())
		ExpectWithOffset(1, snap).NotTo(BeNil())
		ExpectWithOffset(1, report).To(Equal(validationutils.MakeReport(proxy)))

		clusters := snap.GetResources(resource.ClusterTypeV3)
		clusterResource := clusters.Items[UpstreamToClusterName(upstream.Metadata.Ref())]
<<<<<<< HEAD
		cluster = clusterResource.ResourceProto().(*envoyapi.Cluster)
		ExpectWithOffset(1, cluster).NotTo(BeNil())
=======
		cluster = clusterResource.ResourceProto().(*envoy_config_cluster_v3.Cluster)
		Expect(cluster).NotTo(BeNil())
>>>>>>> 30131e79

		listeners := snap.GetResources(resource.ListenerTypeV3)
		listenerResource := listeners.Items["http-listener"]
<<<<<<< HEAD
		listener = listenerResource.ResourceProto().(*envoyapi.Listener)
		ExpectWithOffset(1, listener).NotTo(BeNil())
=======
		listener = listenerResource.ResourceProto().(*envoy_config_listener_v3.Listener)
		Expect(listener).NotTo(BeNil())
>>>>>>> 30131e79

		hcmFilter := listener.FilterChains[0].Filters[0]
		hcmCfg = &envoyhttp.HttpConnectionManager{}
		err = ParseTypedConfig(hcmFilter, hcmCfg)
		ExpectWithOffset(1, err).NotTo(HaveOccurred())

<<<<<<< HEAD
		routes := snap.GetResources(xds.RouteType)
		ExpectWithOffset(1, routes.Items).To(HaveKey("http-listener-routes"))
		routeResource := routes.Items["http-listener-routes"]
		routeConfiguration = routeResource.ResourceProto().(*envoyapi.RouteConfiguration)
		ExpectWithOffset(1, routeConfiguration).NotTo(BeNil())
=======
		routes := snap.GetResources(resource.RouteTypeV3)
		Expect(routes.Items).To(HaveKey("http-listener-routes"))
		routeResource := routes.Items["http-listener-routes"]
		routeConfiguration = routeResource.ResourceProto().(*envoy_config_route_v3.RouteConfiguration)
		Expect(routeConfiguration).NotTo(BeNil())
>>>>>>> 30131e79

		endpoints = snap.GetResources(resource.EndpointTypeV3)

		snapshot = snap
	}

	It("sanitizes an invalid virtual host name", func() {
		proxyClone := proto.Clone(proxy).(*v1.Proxy)
		proxyClone.GetListeners()[0].GetHttpListener().GetVirtualHosts()[0].Name = "invalid.name"

		snap, errs, report, err := translator.Translate(params, proxyClone)

		Expect(err).NotTo(HaveOccurred())
		Expect(errs.Validate()).NotTo(HaveOccurred())
		Expect(snap).NotTo(BeNil())
		Expect(report).To(Equal(validationutils.MakeReport(proxy)))

		routes := snap.GetResources(resource.RouteTypeV3)
		Expect(routes.Items).To(HaveKey("http-listener-routes"))
		routeResource := routes.Items["http-listener-routes"]
		routeConfiguration = routeResource.ResourceProto().(*envoy_config_route_v3.RouteConfiguration)
		Expect(routeConfiguration).NotTo(BeNil())
		Expect(routeConfiguration.GetVirtualHosts()).To(HaveLen(1))
		Expect(routeConfiguration.GetVirtualHosts()[0].Name).To(Equal("invalid_name"))
	})

	It("translates listener options", func() {
		proxyClone := proto.Clone(proxy).(*v1.Proxy)

		proxyClone.GetListeners()[0].Options = &v1.ListenerOptions{PerConnectionBufferLimitBytes: &wrappers.UInt32Value{Value: 4096}}

		snap, errs, report, err := translator.Translate(params, proxyClone)

		Expect(err).NotTo(HaveOccurred())
		Expect(errs.Validate()).NotTo(HaveOccurred())
		Expect(snap).NotTo(BeNil())
		Expect(report).To(Equal(validationutils.MakeReport(proxy)))

		listeners := snap.GetResources(resource.ListenerTypeV3)
		Expect(listeners.Items).To(HaveKey("http-listener"))
		listenerResource := listeners.Items["http-listener"]
		listenerConfiguration := listenerResource.ResourceProto().(*envoy_config_listener_v3.Listener)
		Expect(listenerConfiguration).NotTo(BeNil())
		Expect(listenerConfiguration.PerConnectionBufferLimitBytes).To(Equal(&wrappers.UInt32Value{Value: 4096}))
	})

	Context("Auth configs", func() {
		It("will error if auth config is missing", func() {
			proxyClone := proto.Clone(proxy).(*v1.Proxy)
			proxyClone.GetListeners()[0].GetHttpListener().GetVirtualHosts()[0].Options =
				&v1.VirtualHostOptions{
					Extauth: &extauth.ExtAuthExtension{
						Spec: &extauth.ExtAuthExtension_ConfigRef{
							ConfigRef: &core.ResourceRef{},
						},
					},
				}

			_, errs, _, err := translator.Translate(params, proxyClone)

			Expect(err).To(BeNil())
			Expect(errs.Validate()).To(HaveOccurred())
			Expect(errs.Validate().Error()).To(ContainSubstring("VirtualHost Error: ProcessingError. Reason: auth config not found:"))
		})
	})

	Context("service spec", func() {
		It("changes in service spec should create a different snapshot", func() {
			translate()
			oldVersion := snapshot.GetResources(resource.ClusterTypeV3).Version

			svcSpec := &v1plugins.ServiceSpec{
				PluginType: &v1plugins.ServiceSpec_Grpc{
					Grpc: &v1grpc.ServiceSpec{},
				},
			}
			upstream.UpstreamType.(*v1.Upstream_Static).SetServiceSpec(svcSpec)
			translate()
			newVersion := snapshot.GetResources(resource.ClusterTypeV3).Version
			Expect(oldVersion).ToNot(Equal(newVersion))
		})
	})

	Context("route no path", func() {
		BeforeEach(func() {
			matcher.PathSpecifier = nil
			matcher.Headers = []*matchers.HeaderMatcher{
				{
					Name: "test",
				},
			}
		})
		It("should error when path math is missing", func() {
			_, errs, report, err := translator.Translate(params, proxy)
			Expect(err).NotTo(HaveOccurred())
			Expect(errs.Validate()).To(HaveOccurred())
			Expect(errs.Validate().Error()).To(ContainSubstring("Route Error: InvalidMatcherError. Reason: no path specifier provided"))
			expectedReport := validationutils.MakeReport(proxy)
			expectedReport.ListenerReports[0].ListenerTypeReport.(*validation.ListenerReport_HttpListenerReport).HttpListenerReport.VirtualHostReports[0].RouteReports[0].Errors = []*validation.RouteReport_Error{
				{
					Type:   validation.RouteReport_Error_InvalidMatcherError,
					Reason: "no path specifier provided",
				},
			}
			Expect(report).To(Equal(expectedReport))
		})
		It("should error when path math is missing even if we have grpc spec", func() {
			dest := routes[0].GetRouteAction().GetSingle()
			dest.DestinationSpec = &v1.DestinationSpec{
				DestinationType: &v1.DestinationSpec_Grpc{
					Grpc: &v1grpc.DestinationSpec{
						Package:  "glootest",
						Function: "TestMethod",
						Service:  "TestService",
					},
				},
			}
			_, errs, report, err := translator.Translate(params, proxy)
			Expect(err).NotTo(HaveOccurred())
			Expect(errs.Validate()).To(HaveOccurred())
			Expect(errs.Validate().Error()).To(ContainSubstring("Route Error: InvalidMatcherError. Reason: no path specifier provided; Route Error: ProcessingError. Reason: *grpc.plugin: missing path for grpc route"))

			expectedReport := validationutils.MakeReport(proxy)
			expectedReport.ListenerReports[0].ListenerTypeReport.(*validation.ListenerReport_HttpListenerReport).HttpListenerReport.VirtualHostReports[0].RouteReports[0].Errors = []*validation.RouteReport_Error{
				{
					Type:   validation.RouteReport_Error_InvalidMatcherError,
					Reason: "no path specifier provided",
				},
				{
					Type:   validation.RouteReport_Error_ProcessingError,
					Reason: "*grpc.plugin: missing path for grpc route",
				},
			}
			Expect(report).To(Equal(expectedReport))
		})
	})

	Context("route header match", func() {
		It("should translate header matcher with no value to a PresentMatch", func() {

			matcher.Headers = []*matchers.HeaderMatcher{
				{
					Name: "test",
				},
			}
			translate()
			headerMatch := routeConfiguration.VirtualHosts[0].Routes[0].Match.Headers[0]
			Expect(headerMatch.Name).To(Equal("test"))
			Expect(headerMatch.InvertMatch).To(Equal(false))
			presentMatch := headerMatch.GetPresentMatch()
			Expect(presentMatch).To(BeTrue())
		})

		It("should translate header matcher with value to exact match", func() {

			matcher.Headers = []*matchers.HeaderMatcher{
				{
					Name:  "test",
					Value: "testvalue",
				},
			}
			translate()

			headerMatch := routeConfiguration.VirtualHosts[0].Routes[0].Match.Headers[0]
			Expect(headerMatch.Name).To(Equal("test"))
			Expect(headerMatch.InvertMatch).To(Equal(false))
			exactMatch := headerMatch.GetExactMatch()
			Expect(exactMatch).To(Equal("testvalue"))
		})

		It("should translate header matcher with regex becomes regex match", func() {

			matcher.Headers = []*matchers.HeaderMatcher{
				{
					Name:  "test",
					Value: "testvalue",
					Regex: true,
				},
			}
			translate()

			headerMatch := routeConfiguration.VirtualHosts[0].Routes[0].Match.Headers[0]
			Expect(headerMatch.Name).To(Equal("test"))
			Expect(headerMatch.InvertMatch).To(Equal(false))
			regex := headerMatch.GetSafeRegexMatch().GetRegex()
			Expect(regex).To(Equal("testvalue"))
		})

		It("should translate header matcher with regex becomes regex match, with non default program size", func() {

			settings := &v1.Settings{
				Gloo: &v1.GlooOptions{
					RegexMaxProgramSize: &wrappers.UInt32Value{Value: 200},
				},
			}
			params.Ctx = settingsutil.WithSettings(params.Ctx, settings)

			matcher.Headers = []*matchers.HeaderMatcher{
				{
					Name:  "test",
					Value: "testvalue",
					Regex: true,
				},
			}
			translate()

			headerMatch := routeConfiguration.VirtualHosts[0].Routes[0].Match.Headers[0]
			Expect(headerMatch.Name).To(Equal("test"))
			Expect(headerMatch.InvertMatch).To(Equal(false))
			regex := headerMatch.GetSafeRegexMatch().GetRegex()
			Expect(regex).To(Equal("testvalue"))
			maxsize := headerMatch.GetSafeRegexMatch().GetGoogleRe2().GetMaxProgramSize().GetValue()
			Expect(maxsize).To(BeEquivalentTo(200))
		})

		It("should translate header matcher logic inversion flag", func() {

			matcher.Headers = []*matchers.HeaderMatcher{
				{
					Name:        "test",
					InvertMatch: true,
				},
			}
			translate()

			headerMatch := routeConfiguration.VirtualHosts[0].Routes[0].Match.Headers[0]
			Expect(headerMatch.InvertMatch).To(Equal(true))
		})

		It("should default to '/' prefix matcher if none is provided", func() {
			matcher = nil
			translate()

			prefix := routeConfiguration.VirtualHosts[0].Routes[0].Match.GetPrefix()
			Expect(prefix).To(Equal("/"))
		})

		Context("Multiple matchers", func() {
			BeforeEach(func() {
				routes[0].Matchers = []*matchers.Matcher{
					{
						PathSpecifier: &matchers.Matcher_Prefix{
							Prefix: "/foo",
						},
					},
					{
						PathSpecifier: &matchers.Matcher_Prefix{
							Prefix: "/bar",
						},
					},
				}
			})

			It("should translate multiple matchers on a single Gloo route to multiple Envoy routes", func() {
				translate()
				fooRoute := routeConfiguration.VirtualHosts[0].Routes[0]
				barRoute := routeConfiguration.VirtualHosts[0].Routes[1]

				fooPrefix := fooRoute.Match.GetPrefix()
				barPrefix := barRoute.Match.GetPrefix()

				Expect(fooPrefix).To(Equal("/foo"))
				Expect(barPrefix).To(Equal("/bar"))

				Expect(fooRoute.Name).To(MatchRegexp("testRouteName-[0-9]*"))
				Expect(barRoute.Name).To(MatchRegexp("testRouteName-[0-9]*"))

				// the routes should be otherwise identical. wipe the matchers and names and compare them
				fooRoute.Match = &envoy_config_route_v3.RouteMatch{}
				barRoute.Match = &envoy_config_route_v3.RouteMatch{}
				fooRoute.Name = ""
				barRoute.Name = ""

				Expect(fooRoute).To(Equal(barRoute))
			})
		})
	})

	Context("Health check config", func() {

		It("will error if required field is nil", func() {
			upstream.HealthChecks = []*gloo_envoy_core.HealthCheck{
				{
					Interval: DefaultHealthCheckInterval,
				},
			}
			report := translateWithError()

			Expect(report).To(Equal(validationutils.MakeReport(proxy)))
		})

		It("will error if no health checker is supplied", func() {
			upstream.HealthChecks = []*gloo_envoy_core.HealthCheck{
				{
					Timeout:            DefaultHealthCheckTimeout,
					Interval:           DefaultHealthCheckInterval,
					HealthyThreshold:   DefaultThreshold,
					UnhealthyThreshold: DefaultThreshold,
				},
			}
			report := translateWithError()
			Expect(report).To(Equal(validationutils.MakeReport(proxy)))
		})

		It("can translate the http health check", func() {
			expectedResult := []*envoy_config_core_v3.HealthCheck{
				{
<<<<<<< HEAD
					Timeout:            DefaultHealthCheckTimeout,
					Interval:           DefaultHealthCheckInterval,
					HealthyThreshold:   DefaultThreshold,
					UnhealthyThreshold: DefaultThreshold,
					HealthChecker: &envoycore.HealthCheck_HttpHealthCheck_{
						HttpHealthCheck: &envoycore.HealthCheck_HttpHealthCheck{
							Host:                   "host",
							Path:                   "path",
							ServiceName:            "svc",
							RequestHeadersToAdd:    []*envoycore.HeaderValueOption{},
=======
					Timeout:            gogoutils.DurationStdToProto(&DefaultHealthCheckTimeout),
					Interval:           gogoutils.DurationStdToProto(&DefaultHealthCheckInterval),
					HealthyThreshold:   gogoutils.UInt32GogoToProto(DefaultThreshold),
					UnhealthyThreshold: gogoutils.UInt32GogoToProto(DefaultThreshold),
					HealthChecker: &envoy_config_core_v3.HealthCheck_HttpHealthCheck_{
						HttpHealthCheck: &envoy_config_core_v3.HealthCheck_HttpHealthCheck{
							Host: "host",
							Path: "path",
							ServiceNameMatcher: &envoy_type_matcher_v3.StringMatcher{
								MatchPattern: &envoy_type_matcher_v3.StringMatcher_Prefix{
									Prefix: "svc",
								},
							},
							RequestHeadersToAdd:    []*envoy_config_core_v3.HeaderValueOption{},
>>>>>>> 30131e79
							RequestHeadersToRemove: []string{},
							CodecClientType:        envoy_type_v3.CodecClientType_HTTP2,
							ExpectedStatuses:       []*envoy_type_v3.Int64Range{},
						},
					},
				},
			}
			var err error
			upstream.HealthChecks, err = gogoutils.ToGlooHealthCheckList(expectedResult)
			Expect(err).NotTo(HaveOccurred())
			translate()
			Expect(cluster.HealthChecks).To(BeEquivalentTo(expectedResult))
		})

		It("can translate the grpc health check", func() {
			expectedResult := []*envoy_config_core_v3.HealthCheck{
				{
<<<<<<< HEAD
					Timeout:            DefaultHealthCheckTimeout,
					Interval:           DefaultHealthCheckInterval,
					HealthyThreshold:   DefaultThreshold,
					UnhealthyThreshold: DefaultThreshold,
					HealthChecker: &envoycore.HealthCheck_GrpcHealthCheck_{
						GrpcHealthCheck: &envoycore.HealthCheck_GrpcHealthCheck{
=======
					Timeout:            gogoutils.DurationStdToProto(&DefaultHealthCheckTimeout),
					Interval:           gogoutils.DurationStdToProto(&DefaultHealthCheckInterval),
					HealthyThreshold:   gogoutils.UInt32GogoToProto(DefaultThreshold),
					UnhealthyThreshold: gogoutils.UInt32GogoToProto(DefaultThreshold),
					HealthChecker: &envoy_config_core_v3.HealthCheck_GrpcHealthCheck_{
						GrpcHealthCheck: &envoy_config_core_v3.HealthCheck_GrpcHealthCheck{
>>>>>>> 30131e79
							ServiceName: "svc",
							Authority:   "authority",
						},
					},
				},
			}
			var err error
			upstream.HealthChecks, err = gogoutils.ToGlooHealthCheckList(expectedResult)
			Expect(err).NotTo(HaveOccurred())
			translate()
			Expect(cluster.HealthChecks).To(BeEquivalentTo(expectedResult))
		})

		It("can properly translate outlier detection config", func() {
			dur := &duration.Duration{Seconds: 1}
<<<<<<< HEAD
			expectedResult := &envoycluster.OutlierDetection{
				Consecutive_5Xx:                        DefaultThreshold,
=======
			expectedResult := &envoy_config_cluster_v3.OutlierDetection{
				Consecutive_5Xx:                        gogoutils.UInt32GogoToProto(DefaultThreshold),
>>>>>>> 30131e79
				Interval:                               dur,
				BaseEjectionTime:                       dur,
				MaxEjectionPercent:                     DefaultThreshold,
				EnforcingConsecutive_5Xx:               DefaultThreshold,
				EnforcingSuccessRate:                   DefaultThreshold,
				SuccessRateMinimumHosts:                DefaultThreshold,
				SuccessRateRequestVolume:               DefaultThreshold,
				SuccessRateStdevFactor:                 nil,
				ConsecutiveGatewayFailure:              DefaultThreshold,
				EnforcingConsecutiveGatewayFailure:     nil,
				SplitExternalLocalOriginErrors:         true,
				ConsecutiveLocalOriginFailure:          nil,
				EnforcingConsecutiveLocalOriginFailure: nil,
				EnforcingLocalOriginSuccessRate:        nil,
			}
			upstream.OutlierDetection = gogoutils.ToGlooOutlierDetection(expectedResult)
			translate()
			Expect(cluster.OutlierDetection).To(BeEquivalentTo(expectedResult))
		})

		It("can properly validate outlier detection config", func() {
			expectedResult := &envoy_config_cluster_v3.OutlierDetection{}
			upstream.OutlierDetection = gogoutils.ToGlooOutlierDetection(expectedResult)
			report := translateWithError()
			Expect(report).To(Equal(validationutils.MakeReport(proxy)))
		})

		It("can translate health check with secret header", func() {
			params.Snapshot.Secrets = v1.SecretList{
				{
					Kind: &v1.Secret_Header{
						Header: &v1.HeaderSecret{
							Headers: map[string]string{
								"Authorization": "basic dXNlcjpwYXNzd29yZA==",
							},
						},
					},
					Metadata: &core.Metadata{
						Name:      "foo",
						Namespace: "bar",
					},
				},
			}

			expectedResult := []*envoy_config_core_v3.HealthCheck{
				{
<<<<<<< HEAD
					Timeout:            DefaultHealthCheckTimeout,
					Interval:           DefaultHealthCheckInterval,
					HealthyThreshold:   DefaultThreshold,
					UnhealthyThreshold: DefaultThreshold,
					HealthChecker: &envoycore.HealthCheck_HttpHealthCheck_{
						HttpHealthCheck: &envoycore.HealthCheck_HttpHealthCheck{
							Host:                   "host",
							Path:                   "path",
							ServiceName:            "svc",
							RequestHeadersToAdd:    []*envoycore.HeaderValueOption{},
=======
					Timeout:            gogoutils.DurationStdToProto(&DefaultHealthCheckTimeout),
					Interval:           gogoutils.DurationStdToProto(&DefaultHealthCheckInterval),
					HealthyThreshold:   gogoutils.UInt32GogoToProto(DefaultThreshold),
					UnhealthyThreshold: gogoutils.UInt32GogoToProto(DefaultThreshold),
					HealthChecker: &envoy_config_core_v3.HealthCheck_HttpHealthCheck_{
						HttpHealthCheck: &envoy_config_core_v3.HealthCheck_HttpHealthCheck{
							Host: "host",
							Path: "path",
							ServiceNameMatcher: &envoy_type_matcher_v3.StringMatcher{
								MatchPattern: &envoy_type_matcher_v3.StringMatcher_Prefix{
									Prefix: "svc",
								},
							},
							RequestHeadersToAdd:    []*envoy_config_core_v3.HeaderValueOption{},
>>>>>>> 30131e79
							RequestHeadersToRemove: []string{},
							CodecClientType:        envoy_type_v3.CodecClientType_HTTP2,
							ExpectedStatuses:       []*envoy_type_v3.Int64Range{},
						},
					},
				},
			}

			var err error
			upstream.HealthChecks, err = gogoutils.ToGlooHealthCheckList(expectedResult)
			Expect(err).NotTo(HaveOccurred())

			expectedResult[0].GetHttpHealthCheck().RequestHeadersToAdd = []*envoy_config_core_v3.HeaderValueOption{
				{
					Header: &envoy_config_core_v3.HeaderValue{
						Key:   "Authorization",
						Value: "basic dXNlcjpwYXNzd29yZA==",
					},
					Append: &wrappers.BoolValue{
						Value: true,
					},
				},
			}

			upstream.GetHealthChecks()[0].GetHttpHealthCheck().RequestHeadersToAdd = []*envoycore_sk.HeaderValueOption{
				{
					HeaderOption: &envoycore_sk.HeaderValueOption_HeaderSecretRef{
						HeaderSecretRef: &core.ResourceRef{
							Name:      "foo",
							Namespace: "bar",
						},
					},
					Append: &wrappers.BoolValue{
						Value: true,
					},
				},
			}

			snap, errs, report, err := translator.Translate(params, proxy)
			Expect(err).NotTo(HaveOccurred())
			Expect(errs.Validate()).NotTo(HaveOccurred())
			Expect(snap).NotTo(BeNil())
			Expect(report).To(Equal(validationutils.MakeReport(proxy)))

			clusters := snap.GetResources(resource.ClusterTypeV3)
			clusterResource := clusters.Items[UpstreamToClusterName(upstream.Metadata.Ref())]
			cluster = clusterResource.ResourceProto().(*envoy_config_cluster_v3.Cluster)
			Expect(cluster).NotTo(BeNil())
			Expect(cluster.HealthChecks).To(BeEquivalentTo(expectedResult))
		})
	})

	Context("circuit breakers", func() {

		It("should NOT translate circuit breakers on upstream", func() {
			translate()
			Expect(cluster.CircuitBreakers).To(BeNil())
		})

		It("should translate circuit breakers on upstream", func() {

			upstream.CircuitBreakers = &v1.CircuitBreakerConfig{
				MaxConnections:     &wrappers.UInt32Value{Value: 1},
				MaxPendingRequests: &wrappers.UInt32Value{Value: 2},
				MaxRequests:        &wrappers.UInt32Value{Value: 3},
				MaxRetries:         &wrappers.UInt32Value{Value: 4},
			}

			expectedCircuitBreakers := &envoy_config_cluster_v3.CircuitBreakers{
				Thresholds: []*envoy_config_cluster_v3.CircuitBreakers_Thresholds{
					{
						MaxConnections:     &wrappers.UInt32Value{Value: 1},
						MaxPendingRequests: &wrappers.UInt32Value{Value: 2},
						MaxRequests:        &wrappers.UInt32Value{Value: 3},
						MaxRetries:         &wrappers.UInt32Value{Value: 4},
					},
				},
			}
			translate()

			Expect(cluster.CircuitBreakers).To(BeEquivalentTo(expectedCircuitBreakers))
		})

		It("should translate circuit breakers on settings", func() {

			settings.Gloo = &v1.GlooOptions{}
			settings.Gloo.CircuitBreakers = &v1.CircuitBreakerConfig{
				MaxConnections:     &wrappers.UInt32Value{Value: 1},
				MaxPendingRequests: &wrappers.UInt32Value{Value: 2},
				MaxRequests:        &wrappers.UInt32Value{Value: 3},
				MaxRetries:         &wrappers.UInt32Value{Value: 4},
			}

			expectedCircuitBreakers := &envoy_config_cluster_v3.CircuitBreakers{
				Thresholds: []*envoy_config_cluster_v3.CircuitBreakers_Thresholds{
					{
						MaxConnections:     &wrappers.UInt32Value{Value: 1},
						MaxPendingRequests: &wrappers.UInt32Value{Value: 2},
						MaxRequests:        &wrappers.UInt32Value{Value: 3},
						MaxRetries:         &wrappers.UInt32Value{Value: 4},
					},
				},
			}
			translate()

			Expect(cluster.CircuitBreakers).To(BeEquivalentTo(expectedCircuitBreakers))
		})

		It("should override circuit breakers on upstream", func() {

			settings.Gloo = &v1.GlooOptions{}
			settings.Gloo.CircuitBreakers = &v1.CircuitBreakerConfig{
				MaxConnections:     &wrappers.UInt32Value{Value: 11},
				MaxPendingRequests: &wrappers.UInt32Value{Value: 12},
				MaxRequests:        &wrappers.UInt32Value{Value: 13},
				MaxRetries:         &wrappers.UInt32Value{Value: 14},
			}

			upstream.CircuitBreakers = &v1.CircuitBreakerConfig{
				MaxConnections:     &wrappers.UInt32Value{Value: 1},
				MaxPendingRequests: &wrappers.UInt32Value{Value: 2},
				MaxRequests:        &wrappers.UInt32Value{Value: 3},
				MaxRetries:         &wrappers.UInt32Value{Value: 4},
			}

			expectedCircuitBreakers := &envoy_config_cluster_v3.CircuitBreakers{
				Thresholds: []*envoy_config_cluster_v3.CircuitBreakers_Thresholds{
					{
						MaxConnections:     &wrappers.UInt32Value{Value: 1},
						MaxPendingRequests: &wrappers.UInt32Value{Value: 2},
						MaxRequests:        &wrappers.UInt32Value{Value: 3},
						MaxRetries:         &wrappers.UInt32Value{Value: 4},
					},
				},
			}
			translate()

			Expect(cluster.CircuitBreakers).To(BeEquivalentTo(expectedCircuitBreakers))
		})
	})

	Context("eds", func() {

		It("should translate eds differently with different clusters", func() {
			translate()
			version1 := endpoints.Version
			// change the cluster
			upstream.CircuitBreakers = &v1.CircuitBreakerConfig{
				MaxRetries: &wrappers.UInt32Value{Value: 5},
			}
			translate()
			version2 := endpoints.Version
			Expect(version2).ToNot(Equal(version1))
		})
	})

	Context("lds", func() {

		var (
			localUpstream1 *v1.Upstream
			localUpstream2 *v1.Upstream
		)

		BeforeEach(func() {

			Expect(params.Snapshot.Upstreams).To(HaveLen(1))

			buildLocalUpstream := func(descriptors string) *v1.Upstream {
				return &v1.Upstream{
					Metadata: &core.Metadata{
						Name:      "test2",
						Namespace: "gloo-system",
					},
					UpstreamType: &v1.Upstream_Static{
						Static: &v1static.UpstreamSpec{
							ServiceSpec: &v1plugins.ServiceSpec{
								PluginType: &v1plugins.ServiceSpec_Grpc{
									Grpc: &v1grpc.ServiceSpec{
										GrpcServices: []*v1grpc.ServiceSpec_GrpcService{{
											PackageName: "foo",
											ServiceName: "bar",
										}},
										Descriptors: []byte(descriptors),
									},
								},
							},
							Hosts: []*v1static.Host{
								{
									Addr: "Test2",
									Port: 124,
								},
							},
						},
					},
				}
			}

			localUpstream1 = buildLocalUpstream("")
			localUpstream2 = buildLocalUpstream("randomString")

		})

		It("should have same version and http filters when http filters with the same name are added in a different order", func() {
			translate()

			By("get the original version and http filters")

			// get version
			originalVersion := snapshot.GetResources(resource.ListenerTypeV3).Version

			// get http filters
			hcmFilter := listener.GetFilterChains()[0].GetFilters()[0]
			typedConfig, err := glooutils.AnyToMessage(hcmFilter.GetConfigType().(*envoy_config_listener_v3.Filter_TypedConfig).TypedConfig)
			Expect(err).NotTo(HaveOccurred())
			originalHttpFilters := typedConfig.(*envoyhttp.HttpConnectionManager).HttpFilters

			By("add the upstreams and compare the new version and http filters")

			// add upstreams with same name
			params.Snapshot.Upstreams = append(params.Snapshot.Upstreams, localUpstream1)
			params.Snapshot.Upstreams = append(params.Snapshot.Upstreams, localUpstream2)
			Expect(params.Snapshot.Upstreams).To(HaveLen(3))

			translate()

			// get and compare version
			upstreamsVersion := snapshot.GetResources(resource.ListenerTypeV3).Version
			Expect(upstreamsVersion).ToNot(Equal(originalVersion))

			// get and compare http filters
			hcmFilter = listener.GetFilterChains()[0].GetFilters()[0]
			typedConfig, err = glooutils.AnyToMessage(hcmFilter.GetConfigType().(*envoy_config_listener_v3.Filter_TypedConfig).TypedConfig)
			Expect(err).NotTo(HaveOccurred())
			upstreamsHttpFilters := typedConfig.(*envoyhttp.HttpConnectionManager).HttpFilters
			Expect(upstreamsHttpFilters).ToNot(Equal(originalHttpFilters))

			// reset modified global variables
			beforeEach()

			By("add the upstreams in the opposite order and compare the version and http filters")

			// add upstreams in the opposite order
			params.Snapshot.Upstreams = append(params.Snapshot.Upstreams, localUpstream2)
			params.Snapshot.Upstreams = append(params.Snapshot.Upstreams, localUpstream1)
			Expect(params.Snapshot.Upstreams).To(HaveLen(3))

			translate()

			// get and compare version
			flipOrderVersion := snapshot.GetResources(resource.ListenerTypeV3).Version
			Expect(flipOrderVersion).To(Equal(upstreamsVersion))

			// get and compare http filters
			hcmFilter = listener.GetFilterChains()[0].GetFilters()[0]
			typedConfig, err = glooutils.AnyToMessage(hcmFilter.GetConfigType().(*envoy_config_listener_v3.Filter_TypedConfig).TypedConfig)
			Expect(err).NotTo(HaveOccurred())
			flipOrderHttpFilters := typedConfig.(*envoyhttp.HttpConnectionManager).HttpFilters
			Expect(flipOrderHttpFilters).To(Equal(upstreamsHttpFilters))
		})

	})

	Context("when handling cluster_header HTTP header name", func() {
		Context("with valid http header", func() {
			BeforeEach(func() {
				routes = []*v1.Route{{
					Name:     "testRouteClusterHeader",
					Matchers: []*matchers.Matcher{matcher},
					Action: &v1.Route_RouteAction{
						RouteAction: &v1.RouteAction{
							Destination: &v1.RouteAction_ClusterHeader{
								ClusterHeader: "test-cluster",
							},
						},
					},
				}}
			})

			It("should translate valid HTTP header name", func() {
				translate()
				route := routeConfiguration.VirtualHosts[0].Routes[0].GetRoute()
				Expect(route).ToNot(BeNil())
				cluster := route.GetClusterHeader()
				Expect(cluster).ToNot(BeNil())
				Expect(cluster).To(Equal("test-cluster"))
			})
		})

		Context("with invalid http header", func() {
			BeforeEach(func() {
				routes = []*v1.Route{{
					Name:     "testRouteClusterHeader",
					Matchers: []*matchers.Matcher{matcher},
					Action: &v1.Route_RouteAction{
						RouteAction: &v1.RouteAction{
							Destination: &v1.RouteAction_ClusterHeader{
								ClusterHeader: "invalid:-cluster",
							},
						},
					},
				}}
			})

			It("should warn about invalid http header name", func() {
				_, _, report, _ := translator.Translate(params, proxy)
				routeReportWarning := report.GetListenerReports()[0].GetHttpListenerReport().GetVirtualHostReports()[0].GetRouteReports()[0].GetWarnings()[0]
				reason := routeReportWarning.GetReason()
				Expect(reason).To(Equal("invalid:-cluster is an invalid HTTP header name"))
			})
		})

	})

	Context("when handling upstream groups", func() {

		var (
			upstream2     *v1.Upstream
			upstreamGroup *v1.UpstreamGroup
		)

		BeforeEach(func() {
			upstream2 = &v1.Upstream{
				Metadata: &core.Metadata{
					Name:      "test2",
					Namespace: "gloo-system",
				},
				UpstreamType: &v1.Upstream_Static{
					Static: &v1static.UpstreamSpec{
						Hosts: []*v1static.Host{
							{
								Addr: "Test2",
								Port: 124,
							},
						},
					},
				},
			}
			upstreamGroup = &v1.UpstreamGroup{
				Metadata: &core.Metadata{
					Name:      "test",
					Namespace: "gloo-system",
				},
				Destinations: []*v1.WeightedDestination{
					{
						Weight: 1,
						Destination: &v1.Destination{
							DestinationType: &v1.Destination_Upstream{
								Upstream: upstream.Metadata.Ref(),
							},
						},
					},
					{
						Weight: 1,
						Destination: &v1.Destination{
							DestinationType: &v1.Destination_Upstream{
								Upstream: upstream2.Metadata.Ref(),
							},
						},
					},
				},
			}
			params.Snapshot.Upstreams = append(params.Snapshot.Upstreams, upstream2)
			params.Snapshot.UpstreamGroups = v1.UpstreamGroupList{
				upstreamGroup,
			}
			ref := upstreamGroup.Metadata.Ref()
			routes = []*v1.Route{{
				Matchers: []*matchers.Matcher{matcher},
				Action: &v1.Route_RouteAction{
					RouteAction: &v1.RouteAction{
						Destination: &v1.RouteAction_UpstreamGroup{
							UpstreamGroup: ref,
						},
					},
				},
			}}
		})

		It("should translate upstream groups", func() {
			translate()

			route := routeConfiguration.VirtualHosts[0].Routes[0].GetRoute()
			Expect(route).ToNot(BeNil())
			clusters := route.GetWeightedClusters()
			Expect(clusters).ToNot(BeNil())
			Expect(clusters.TotalWeight.Value).To(BeEquivalentTo(2))
			Expect(clusters.Clusters).To(HaveLen(2))
			Expect(clusters.Clusters[0].Name).To(Equal(UpstreamToClusterName(upstream.Metadata.Ref())))
			Expect(clusters.Clusters[1].Name).To(Equal(UpstreamToClusterName(upstream2.Metadata.Ref())))
		})

		It("should error on invalid ref in upstream groups", func() {
			upstreamGroup.Destinations[0].Destination.GetUpstream().Name = "notexist"

			_, errs, report, err := translator.Translate(params, proxy)
			Expect(err).NotTo(HaveOccurred())
			err = errs.Validate()
			Expect(err).To(HaveOccurred())
			Expect(err.Error()).To(ContainSubstring("destination # 1: upstream not found: list did not find upstream gloo-system.notexist"))

			expectedReport := validationutils.MakeReport(proxy)
			expectedReport.ListenerReports[0].ListenerTypeReport.(*validation.ListenerReport_HttpListenerReport).HttpListenerReport.VirtualHostReports[0].RouteReports[0].Warnings = []*validation.RouteReport_Warning{
				{
					Type:   validation.RouteReport_Warning_InvalidDestinationWarning,
					Reason: "invalid destination in weighted destination list: *v1.Upstream { gloo-system.notexist } not found",
				},
			}
			Expect(report).To(Equal(expectedReport))
		})

		It("should use upstreamGroup's namespace as default if namespace is omitted on upstream destination", func() {
			upstreamGroup.Destinations[0].Destination.GetUpstream().Namespace = ""

			translate()

			clusters := routeConfiguration.VirtualHosts[0].Routes[0].GetRoute().GetWeightedClusters()
			Expect(clusters).ToNot(BeNil())
			Expect(clusters.Clusters).To(HaveLen(2))
			Expect(clusters.Clusters[0].Name).To(Equal(UpstreamToClusterName(upstream.Metadata.Ref())))
			Expect(clusters.Clusters[1].Name).To(Equal(UpstreamToClusterName(upstream2.Metadata.Ref())))
		})
	})

	Context("when handling missing upstream groups", func() {
		BeforeEach(func() {
			metadata := core.Metadata{
				Name:      "missing",
				Namespace: "gloo-system",
			}
			ref := metadata.Ref()

			routes = []*v1.Route{{
				Matchers: []*matchers.Matcher{matcher},
				Action: &v1.Route_RouteAction{
					RouteAction: &v1.RouteAction{
						Destination: &v1.RouteAction_UpstreamGroup{
							UpstreamGroup: ref,
						},
					},
				},
			}}
		})

		It("should set a ClusterSpecifier on the referring route", func() {
			snap, _, _, err := translator.Translate(params, proxy)
			Expect(err).NotTo(HaveOccurred())

			routes := snap.GetResources(resource.RouteTypeV3)
			routesProto := routes.Items["http-listener-routes"]

			routeConfig := routesProto.ResourceProto().(*envoy_config_route_v3.RouteConfiguration)
			clusterSpecifier := routeConfig.VirtualHosts[0].Routes[0].GetRoute().GetClusterSpecifier()
			clusterRouteAction := clusterSpecifier.(*envoy_config_route_v3.RouteAction_Cluster)
			Expect(clusterRouteAction.Cluster).To(Equal(""))
		})
	})

	Context("when handling endpoints", func() {
		var (
			claConfiguration *envoy_config_endpoint_v3.ClusterLoadAssignment
			annotations      map[string]string
		)
		BeforeEach(func() {
			claConfiguration = nil
			annotations = map[string]string{"testkey": "testvalue"}

			upstream.UpstreamType = &v1.Upstream_Kube{
				Kube: &v1kubernetes.UpstreamSpec{},
			}
			ref := upstream.Metadata.Ref()
			params.Snapshot.Endpoints = v1.EndpointList{
				{
					Metadata: &core.Metadata{
						Name:        "test",
						Namespace:   "gloo-system",
						Annotations: annotations,
					},
					Upstreams: []*core.ResourceRef{
						ref,
					},
					Address: "1.2.3.4",
					Port:    1234,
				},
			}
		})
		It("should transfer annotations to snapshot", func() {
			translate()

			endpoints := snapshot.GetResources(resource.EndpointTypeV3)

			clusterName := UpstreamToClusterName(upstream.Metadata.Ref())
			Expect(endpoints.Items).To(HaveKey(clusterName))
			endpointsResource := endpoints.Items[clusterName]
			claConfiguration = endpointsResource.ResourceProto().(*envoy_config_endpoint_v3.ClusterLoadAssignment)
			Expect(claConfiguration).NotTo(BeNil())
			Expect(claConfiguration.ClusterName).To(Equal(clusterName))
			Expect(claConfiguration.Endpoints).To(HaveLen(1))
			Expect(claConfiguration.Endpoints[0].LbEndpoints).To(HaveLen(len(params.Snapshot.Endpoints)))
			filterMetadata := claConfiguration.Endpoints[0].LbEndpoints[0].GetMetadata().GetFilterMetadata()

			Expect(filterMetadata).NotTo(BeNil())
			Expect(filterMetadata).To(HaveKey(SoloAnnotations))
			Expect(filterMetadata[SoloAnnotations].Fields).To(HaveKey("testkey"))
			Expect(filterMetadata[SoloAnnotations].Fields["testkey"].GetStringValue()).To(Equal("testvalue"))
		})
	})

	Context("when handling subsets", func() {
		var (
			claConfiguration *envoy_config_endpoint_v3.ClusterLoadAssignment
		)
		BeforeEach(func() {
			claConfiguration = nil

			upstream.UpstreamType = &v1.Upstream_Kube{
				Kube: &v1kubernetes.UpstreamSpec{
					SubsetSpec: &v1plugins.SubsetSpec{
						Selectors: []*v1plugins.Selector{{
							Keys: []string{
								"testkey",
							},
						}},
					},
				},
			}
			ref := upstream.Metadata.Ref()
			params.Snapshot.Endpoints = v1.EndpointList{
				{
					Metadata: &core.Metadata{
						Name:      "test",
						Namespace: "gloo-system",
						Labels:    map[string]string{"testkey": "testvalue"},
					},
					Upstreams: []*core.ResourceRef{
						ref,
					},
					Address: "1.2.3.4",
					Port:    1234,
				},
			}

			routes = []*v1.Route{{
				Matchers: []*matchers.Matcher{matcher},
				Action: &v1.Route_RouteAction{
					RouteAction: &v1.RouteAction{
						Destination: &v1.RouteAction_Single{
							Single: &v1.Destination{
								DestinationType: &v1.Destination_Upstream{
									Upstream: upstream.Metadata.Ref(),
								},
								Subset: &v1.Subset{
									Values: map[string]string{
										"testkey": "testvalue",
									},
								},
							},
						},
					},
				},
			}}

		})

		translateWithEndpoints := func() {
			translate()

			endpoints := snapshot.GetResources(resource.EndpointTypeV3)

			clusterName := UpstreamToClusterName(upstream.Metadata.Ref())
			Expect(endpoints.Items).To(HaveKey(clusterName))
			endpointsResource := endpoints.Items[clusterName]
			claConfiguration = endpointsResource.ResourceProto().(*envoy_config_endpoint_v3.ClusterLoadAssignment)
			Expect(claConfiguration).NotTo(BeNil())
			Expect(claConfiguration.ClusterName).To(Equal(clusterName))
			Expect(claConfiguration.Endpoints).To(HaveLen(1))
			Expect(claConfiguration.Endpoints[0].LbEndpoints).To(HaveLen(len(params.Snapshot.Endpoints)))
		}

		Context("when happy path", func() {

			It("should transfer labels to envoy", func() {
				translateWithEndpoints()

				endpointMeta := claConfiguration.Endpoints[0].LbEndpoints[0].Metadata
				fields := endpointMeta.FilterMetadata["envoy.lb"].Fields
				Expect(fields).To(HaveKeyWithValue("testkey", sv("testvalue")))
			})

			It("should add subset to cluster", func() {
				translateWithEndpoints()

				Expect(cluster.LbSubsetConfig).ToNot(BeNil())
				Expect(cluster.LbSubsetConfig.FallbackPolicy).To(Equal(envoy_config_cluster_v3.Cluster_LbSubsetConfig_ANY_ENDPOINT))
				Expect(cluster.LbSubsetConfig.SubsetSelectors).To(HaveLen(1))
				Expect(cluster.LbSubsetConfig.SubsetSelectors[0].Keys).To(HaveLen(1))
				Expect(cluster.LbSubsetConfig.SubsetSelectors[0].Keys[0]).To(Equal("testkey"))
			})
			It("should add subset to route", func() {
				translateWithEndpoints()

				metadataMatch := routeConfiguration.VirtualHosts[0].Routes[0].GetRoute().GetMetadataMatch()
				fields := metadataMatch.FilterMetadata["envoy.lb"].Fields
				Expect(fields).To(HaveKeyWithValue("testkey", sv("testvalue")))
			})
		})

		It("should create empty value if missing labels on the endpoint are provided in the upstream", func() {
			params.Snapshot.Endpoints[0].Metadata.Labels = nil
			translateWithEndpoints()
			endpointMeta := claConfiguration.Endpoints[0].LbEndpoints[0].Metadata
			Expect(endpointMeta).ToNot(BeNil())
			Expect(endpointMeta.FilterMetadata).To(HaveKey("envoy.lb"))
			fields := endpointMeta.FilterMetadata["envoy.lb"].Fields
			Expect(fields).To(HaveKeyWithValue("testkey", sv("")))
		})

		Context("subset in route doesnt match subset in upstream", func() {

			BeforeEach(func() {
				routes = []*v1.Route{{
					Matchers: []*matchers.Matcher{matcher},
					Action: &v1.Route_RouteAction{
						RouteAction: &v1.RouteAction{
							Destination: &v1.RouteAction_Single{
								Single: &v1.Destination{
									DestinationType: &v1.Destination_Upstream{
										Upstream: (upstream.Metadata.Ref()),
									},
									Subset: &v1.Subset{
										Values: map[string]string{
											"nottestkey": "value",
										},
									},
								},
							},
						},
					},
				}}
			})

			It("should error the route", func() {
				_, errs, report, err := translator.Translate(params, proxy)
				Expect(err).NotTo(HaveOccurred())
				Expect(errs.Validate()).To(HaveOccurred())
				Expect(errs.Validate().Error()).To(ContainSubstring("route has a subset config, but none of the subsets in the upstream match it"))
				expectedReport := validationutils.MakeReport(proxy)
				expectedReport.ListenerReports[0].ListenerTypeReport.(*validation.ListenerReport_HttpListenerReport).HttpListenerReport.VirtualHostReports[0].RouteReports[0].Errors = []*validation.RouteReport_Error{
					{
						Type:   validation.RouteReport_Error_ProcessingError,
						Reason: "route has a subset config, but none of the subsets in the upstream match it.",
					},
				}
				Expect(report).To(Equal(expectedReport))
			})
		})

		Context("when a route table is missing", func() {

			BeforeEach(func() {
				routes = []*v1.Route{{
					Matchers: []*matchers.Matcher{matcher},
					Action: &v1.Route_RouteAction{
						RouteAction: &v1.RouteAction{
							Destination: &v1.RouteAction_Single{
								Single: &v1.Destination{
									DestinationType: &v1.Destination_Upstream{
										Upstream: &core.ResourceRef{Name: "do", Namespace: "notexist"},
									},
								},
							},
						},
					},
				}}
			})

			It("should warn a route when a destination is missing", func() {
				_, errs, report, err := translator.Translate(params, proxy)
				Expect(err).NotTo(HaveOccurred())
				Expect(errs.Validate()).NotTo(HaveOccurred())
				Expect(errs.ValidateStrict()).To(HaveOccurred())
				Expect(errs.ValidateStrict().Error()).To(ContainSubstring("*v1.Upstream { notexist.do } not found"))
				expectedReport := validationutils.MakeReport(proxy)
				expectedReport.ListenerReports[0].ListenerTypeReport.(*validation.ListenerReport_HttpListenerReport).HttpListenerReport.VirtualHostReports[0].RouteReports[0].Warnings = []*validation.RouteReport_Warning{
					{
						Type:   validation.RouteReport_Warning_InvalidDestinationWarning,
						Reason: "*v1.Upstream { notexist.do } not found",
					},
				}

				Expect(report).To(Equal(expectedReport))
			})
		})
	})

	Context("when translating a route that points directly to a service", func() {

		var fakeUsList v1.UpstreamList

		BeforeEach(func() {

			// The kube service that we want to route to
			svc := skkube.NewService("ns-1", "svc-1")
			svc.Spec = k8scorev1.ServiceSpec{
				Ports: []k8scorev1.ServicePort{
					{
						Name:       "port-1",
						Port:       8080,
						TargetPort: intstr.FromInt(80),
					},
					{
						Name:       "port-2",
						Port:       8081,
						TargetPort: intstr.FromInt(8081),
					},
				},
			}
			// These are the "fake" upstreams that represent the above service in the snapshot
			fakeUsList = kubernetes.KubeServicesToUpstreams(context.TODO(), skkube.ServiceList{svc})
			params.Snapshot.Upstreams = append(params.Snapshot.Upstreams, fakeUsList...)

			// We need to manually add some fake endpoints for the above kubernetes services to the snapshot
			// Normally these would have been discovered by EDS
			params.Snapshot.Endpoints = v1.EndpointList{
				{
					Metadata: &core.Metadata{
						Namespace: "gloo-system",
						Name:      fmt.Sprintf("ep-%v-%v", "192.168.0.1", svc.Spec.Ports[0].Port),
					},
					Port:      uint32(svc.Spec.Ports[0].Port),
					Address:   "192.168.0.1",
					Upstreams: []*core.ResourceRef{(fakeUsList[0].Metadata.Ref())},
				},
				{
					Metadata: &core.Metadata{
						Namespace: "gloo-system",
						Name:      fmt.Sprintf("ep-%v-%v", "192.168.0.2", svc.Spec.Ports[1].Port),
					},
					Port:      uint32(svc.Spec.Ports[1].Port),
					Address:   "192.168.0.2",
					Upstreams: []*core.ResourceRef{(fakeUsList[1].Metadata.Ref())},
				},
			}

			// Configure Proxy to route to the service
			serviceDestination := v1.Destination{
				DestinationType: &v1.Destination_Kube{
					Kube: &v1.KubernetesServiceDestination{
						Ref: &core.ResourceRef{
							Namespace: svc.Namespace,
							Name:      svc.Name,
						},
						Port: uint32(svc.Spec.Ports[0].Port),
					},
				},
			}
			routes = []*v1.Route{{
				Matchers: []*matchers.Matcher{matcher},
				Action: &v1.Route_RouteAction{
					RouteAction: &v1.RouteAction{
						Destination: &v1.RouteAction_Single{
							Single: &serviceDestination,
						},
					},
				},
			}}
		})

		It("generates the expected envoy route configuration", func() {
			translate()

			// Clusters have been created for the two "fake" upstreams
			clusters := snapshot.GetResources(resource.ClusterTypeV3)
			clusterResource := clusters.Items[UpstreamToClusterName(fakeUsList[0].Metadata.Ref())]
			cluster = clusterResource.ResourceProto().(*envoy_config_cluster_v3.Cluster)
			Expect(cluster).NotTo(BeNil())
			clusterResource = clusters.Items[UpstreamToClusterName(fakeUsList[1].Metadata.Ref())]
			cluster = clusterResource.ResourceProto().(*envoy_config_cluster_v3.Cluster)
			Expect(cluster).NotTo(BeNil())

			// A route to the kube service has been configured
			routes := snapshot.GetResources(resource.RouteTypeV3)
			Expect(routes.Items).To(HaveKey("http-listener-routes"))
			routeResource := routes.Items["http-listener-routes"]
			routeConfiguration = routeResource.ResourceProto().(*envoy_config_route_v3.RouteConfiguration)
			Expect(routeConfiguration).NotTo(BeNil())
			Expect(routeConfiguration.VirtualHosts).To(HaveLen(1))
			Expect(routeConfiguration.VirtualHosts[0].Domains).To(HaveLen(1))
			Expect(routeConfiguration.VirtualHosts[0].Domains[0]).To(Equal("*"))
			Expect(routeConfiguration.VirtualHosts[0].Routes).To(HaveLen(1))
			routeAction, ok := routeConfiguration.VirtualHosts[0].Routes[0].Action.(*envoy_config_route_v3.Route_Route)
			Expect(ok).To(BeTrue())
			clusterAction, ok := routeAction.Route.ClusterSpecifier.(*envoy_config_route_v3.RouteAction_Cluster)
			Expect(ok).To(BeTrue())
			Expect(clusterAction.Cluster).To(Equal(UpstreamToClusterName(fakeUsList[0].Metadata.Ref())))
		})
	})

	Context("when translating a route that points to a Consul service", func() {

		var (
			fakeUsList v1.UpstreamList
			dc         = func(dataCenterName string) string {
				return constants.ConsulDataCenterKeyPrefix + dataCenterName
			}
			tag = func(tagName string) string {
				return constants.ConsulTagKeyPrefix + tagName
			}

			trueValue = &structpb.Value{
				Kind: &structpb.Value_StringValue{
					StringValue: constants.ConsulEndpointMetadataMatchTrue,
				},
			}
			falseValue = &structpb.Value{
				Kind: &structpb.Value_StringValue{
					StringValue: constants.ConsulEndpointMetadataMatchFalse,
				},
			}
		)

		const (
			svcName = "my-consul-svc"

			// Data centers
			east = "east"
			west = "west"

			// Tags
			dev  = "dev"
			prod = "prod"

			yes = constants.ConsulEndpointMetadataMatchTrue
			no  = constants.ConsulEndpointMetadataMatchFalse
		)

		BeforeEach(func() {

			// Metadata for the Consul service that we want to route to
			svc := &consul.ServiceMeta{
				Name:        svcName,
				DataCenters: []string{east, west},
				Tags:        []string{dev, prod},
			}
			// These are the "fake" upstreams that represent the above service in the snapshot
			initialUsList := consul.CreateUpstreamsFromService(svc, nil)
			if len(initialUsList) == 1 {
				fakeUsList = v1.UpstreamList{consul.CreateUpstreamsFromService(svc, nil)[0]}
			} else {
				fakeUsList = v1.UpstreamList{}
			}
			params.Snapshot.Upstreams = append(params.Snapshot.Upstreams, fakeUsList...)

			// We need to manually add some fake endpoints for the above Consul service
			// Normally these would have been discovered by EDS
			params.Snapshot.Endpoints = v1.EndpointList{
				// 2 prod endpoints, 1 in each data center, 1 dev endpoint in west data center
				{
					Metadata: &core.Metadata{
						Namespace: defaults.GlooSystem,
						Name:      svc.Name + "_1",
						Labels: map[string]string{
							dc(east):  yes,
							dc(west):  no,
							tag(dev):  no,
							tag(prod): yes,
						},
					},
					Port:      1001,
					Address:   "1.0.0.1",
					Upstreams: []*core.ResourceRef{(fakeUsList[0].Metadata.Ref())},
				},
				{
					Metadata: &core.Metadata{
						Namespace: defaults.GlooSystem,
						Name:      svc.Name + "_2",
						Labels: map[string]string{
							dc(east):  no,
							dc(west):  yes,
							tag(dev):  no,
							tag(prod): yes,
						},
					},
					Port:      2001,
					Address:   "2.0.0.1",
					Upstreams: []*core.ResourceRef{(fakeUsList[0].Metadata.Ref())},
				},
				{
					Metadata: &core.Metadata{
						Namespace: defaults.GlooSystem,
						Name:      svc.Name + "_3",
						Labels: map[string]string{
							dc(east):  no,
							dc(west):  yes,
							tag(dev):  yes,
							tag(prod): no,
						},
					},
					Port:      2002,
					Address:   "2.0.0.2",
					Upstreams: []*core.ResourceRef{(fakeUsList[0].Metadata.Ref())},
				},
			}

			// Configure Proxy to route to the service
			serviceDestination := v1.Destination{
				DestinationType: &v1.Destination_Consul{
					Consul: &v1.ConsulServiceDestination{
						ServiceName: svcName,
						Tags:        []string{prod},
						DataCenters: []string{east},
					},
				},
			}
			routes = []*v1.Route{{
				Matchers: []*matchers.Matcher{matcher},
				Action: &v1.Route_RouteAction{
					RouteAction: &v1.RouteAction{
						Destination: &v1.RouteAction_Single{
							Single: &serviceDestination,
						},
					},
				},
			}}
		})

		It("generates the expected envoy route configuration", func() {
			translate()

			// A cluster has been created for the "fake" upstream and has the expected subset config
			clusters := snapshot.GetResources(resource.ClusterTypeV3)
			clusterResource := clusters.Items[UpstreamToClusterName(fakeUsList[0].Metadata.Ref())]
			cluster = clusterResource.ResourceProto().(*envoy_config_cluster_v3.Cluster)
			Expect(cluster).NotTo(BeNil())
			Expect(cluster.LbSubsetConfig).NotTo(BeNil())
			Expect(cluster.LbSubsetConfig.SubsetSelectors).To(HaveLen(3))
			// Order is important here
			Expect(cluster.LbSubsetConfig.SubsetSelectors).To(ConsistOf(
				&envoy_config_cluster_v3.Cluster_LbSubsetConfig_LbSubsetSelector{
					Keys: []string{dc(east), dc(west)},
				},
				&envoy_config_cluster_v3.Cluster_LbSubsetConfig_LbSubsetSelector{
					Keys: []string{tag(dev), tag(prod)},
				},
				&envoy_config_cluster_v3.Cluster_LbSubsetConfig_LbSubsetSelector{
					Keys: []string{dc(east), dc(west), tag(dev), tag(prod)},
				},
			))

			// A route to the kube service has been configured
			routes := snapshot.GetResources(resource.RouteTypeV3)
			Expect(routes.Items).To(HaveKey("http-listener-routes"))
			routeResource := routes.Items["http-listener-routes"]
			routeConfiguration = routeResource.ResourceProto().(*envoy_config_route_v3.RouteConfiguration)
			Expect(routeConfiguration).NotTo(BeNil())
			Expect(routeConfiguration.VirtualHosts).To(HaveLen(1))
			Expect(routeConfiguration.VirtualHosts[0].Domains).To(HaveLen(1))
			Expect(routeConfiguration.VirtualHosts[0].Domains[0]).To(Equal("*"))
			Expect(routeConfiguration.VirtualHosts[0].Routes).To(HaveLen(1))
			routeAction, ok := routeConfiguration.VirtualHosts[0].Routes[0].Action.(*envoy_config_route_v3.Route_Route)
			Expect(ok).To(BeTrue())

			clusterAction, ok := routeAction.Route.ClusterSpecifier.(*envoy_config_route_v3.RouteAction_Cluster)
			Expect(ok).To(BeTrue())
			Expect(clusterAction.Cluster).To(Equal(UpstreamToClusterName(fakeUsList[0].Metadata.Ref())))

			Expect(routeAction.Route).NotTo(BeNil())
			Expect(routeAction.Route.MetadataMatch).NotTo(BeNil())
			metadata, ok := routeAction.Route.MetadataMatch.FilterMetadata[EnvoyLb]
			Expect(ok).To(BeTrue())
			Expect(metadata.Fields).To(HaveLen(4))
			Expect(metadata.Fields[dc(east)]).To(Equal(trueValue))
			Expect(metadata.Fields[dc(west)]).To(Equal(falseValue))
			Expect(metadata.Fields[tag(dev)]).To(Equal(falseValue))
			Expect(metadata.Fields[tag(prod)]).To(Equal(trueValue))
		})
	})

	Context("Route plugin", func() {
		var (
			routePlugin *routePluginMock
		)
		BeforeEach(func() {
			routePlugin = &routePluginMock{}
			registeredPlugins = append(registeredPlugins, routePlugin)
		})

		It("should have the virtual host when processing route", func() {
			hasVHost := false
			routePlugin.ProcessRouteFunc = func(params plugins.RouteParams, in *v1.Route, out *envoy_config_route_v3.Route) error {
				if params.VirtualHost != nil {
					if params.VirtualHost.GetName() == "virt1" {
						hasVHost = true
					}
				}
				return nil
			}

			translate()
			Expect(hasVHost).To(BeTrue())
		})

	})

	Context("EndpointPlugin", func() {
		var (
			endpointPlugin *endpointPluginMock
			upstreamList   v1.UpstreamList
		)
		BeforeEach(func() {
			endpointPlugin = &endpointPluginMock{}
			registeredPlugins = append(registeredPlugins, endpointPlugin)
			upstreamList = params.Snapshot.Upstreams.Clone()
		})

		AfterEach(func() {
			params.Snapshot.Upstreams = upstreamList
		})

		It("should call the endpoint plugin", func() {
			additionalEndpoint := &envoy_config_endpoint_v3.LocalityLbEndpoints{
				Locality: &envoy_config_core_v3.Locality{
					Region: "region",
					Zone:   "a",
				},
				Priority: 10,
			}

			endpointPlugin.ProcessEndpointFunc = func(params plugins.Params, in *v1.Upstream, out *envoy_config_endpoint_v3.ClusterLoadAssignment) error {
				Expect(out.GetEndpoints()).To(HaveLen(1))
				Expect(out.GetClusterName()).To(Equal(UpstreamToClusterName(upstream.Metadata.Ref())))
				Expect(out.GetEndpoints()[0].GetLbEndpoints()).To(HaveLen(1))

				out.Endpoints = append(out.Endpoints, additionalEndpoint)
				return nil
			}

			translate()
			endpointResource := endpoints.Items["test_gloo-system"]
			endpoint := endpointResource.ResourceProto().(*envoy_config_endpoint_v3.ClusterLoadAssignment)
			Expect(endpoint).NotTo(BeNil())
			Expect(endpoint.Endpoints).To(HaveLen(2))
			Expect(endpoint.Endpoints[1]).To(Equal(additionalEndpoint))
		})

		It("should call the endpoint plugin with an empty endpoint", func() {
			// Create an empty consul upstream just to get EDS
			emptyUpstream := &v1.Upstream{
				Metadata: &core.Metadata{
					Namespace: "empty_namespace",
					Name:      "empty_name",
				},
				UpstreamType: &v1.Upstream_Consul{
					Consul: &consul2.UpstreamSpec{},
				},
			}
			params.Snapshot.Upstreams = append(params.Snapshot.Upstreams, emptyUpstream)

			foundEmptyUpstream := false

			endpointPlugin.ProcessEndpointFunc = func(params plugins.Params, in *v1.Upstream, out *envoy_config_endpoint_v3.ClusterLoadAssignment) error {
				if in.Metadata.Name == emptyUpstream.Metadata.Name &&
					in.Metadata.Namespace == emptyUpstream.Metadata.Namespace {
					foundEmptyUpstream = true
				}
				return nil
			}

			translate()
			Expect(foundEmptyUpstream).To(BeTrue())
		})

	})

	Context("Route option on direct response actions", func() {

		BeforeEach(func() {
			routes = []*v1.Route{{
				Matchers: []*matchers.Matcher{matcher},
				Action: &v1.Route_DirectResponseAction{
					DirectResponseAction: &v1.DirectResponseAction{
						Status: 405,
						Body:   "Unsupported HTTP method",
					},
				},
				Options: &v1.RouteOptions{
					HeaderManipulation: &headers.HeaderManipulation{
						ResponseHeadersToAdd: []*headers.HeaderValueOption{{
							Header: &headers.HeaderValue{
								Key:   "client-id",
								Value: "%REQ(client-id)%",
							},
							Append: &wrappers.BoolValue{
								Value: false,
							},
						}},
					},
				},
			}}
		})

		It("should have the virtual host when processing route", func() {
			translate()

			// A route to the kube service has been configured
			routes := snapshot.GetResources(resource.RouteTypeV3)
			Expect(routes.Items).To(HaveKey("http-listener-routes"))
			routeResource := routes.Items["http-listener-routes"]
			routeConfiguration = routeResource.ResourceProto().(*envoy_config_route_v3.RouteConfiguration)
			Expect(routeConfiguration).NotTo(BeNil())
			Expect(routeConfiguration.VirtualHosts).To(HaveLen(1))
			Expect(routeConfiguration.VirtualHosts[0].Domains).To(HaveLen(1))
			Expect(routeConfiguration.VirtualHosts[0].Domains[0]).To(Equal("*"))

			Expect(routeConfiguration.VirtualHosts[0].Routes).To(HaveLen(1))
			Expect(routeConfiguration.VirtualHosts[0].Routes[0].ResponseHeadersToAdd).To(HaveLen(1))
			Expect(routeConfiguration.VirtualHosts[0].Routes[0].ResponseHeadersToAdd).To(ConsistOf(
				&envoy_config_core_v3.HeaderValueOption{
					Header: &envoy_config_core_v3.HeaderValue{
						Key:   "client-id",
						Value: "%REQ(client-id)%",
					},
					Append: &wrappers.BoolValue{
						Value: false,
					},
				},
			))
		})

	})

	Context("TCP", func() {
		It("can properly create a tcp listener", func() {
			translate()
			listeners := snapshot.GetResources(resource.ListenerTypeV3).Items
			Expect(listeners).NotTo(HaveLen(0))
			val, found := listeners["tcp-listener"]
			Expect(found).To(BeTrue())
			listener, ok := val.ResourceProto().(*envoy_config_listener_v3.Listener)
			Expect(ok).To(BeTrue())
			Expect(listener.GetName()).To(Equal("tcp-listener"))
			Expect(listener.GetFilterChains()).To(HaveLen(1))
			fc := listener.GetFilterChains()[0]
			Expect(fc.Filters).To(HaveLen(1))
			tcpFilter := fc.Filters[0]
			cfg := tcpFilter.GetTypedConfig()
			Expect(cfg).NotTo(BeNil())
			var typedCfg envoytcp.TcpProxy
			Expect(ParseTypedConfig(tcpFilter, &typedCfg)).NotTo(HaveOccurred())
			clusterSpec := typedCfg.GetCluster()
			Expect(clusterSpec).To(Equal("test_gloo-system"))
		})
	})
	Context("Ssl - cluster", func() {

		var (
			tlsConf *v1.TlsSecret
		)
		BeforeEach(func() {

			tlsConf = &v1.TlsSecret{}
			secret := &v1.Secret{
				Metadata: &core.Metadata{
					Name:      "name",
					Namespace: "namespace",
				},
				Kind: &v1.Secret_Tls{
					Tls: tlsConf,
				},
			}
			ref := secret.Metadata.Ref()
			upstream.SslConfig = &v1.UpstreamSslConfig{
				SslSecrets: &v1.UpstreamSslConfig_SecretRef{
					SecretRef: ref,
				},
			}
			params = plugins.Params{
				Ctx: context.Background(),
				Snapshot: &v1.ApiSnapshot{
					Secrets:   v1.SecretList{secret},
					Upstreams: v1.UpstreamList{upstream},
				},
			}

		})

		tlsContext := func() *envoyauth.UpstreamTlsContext {
			clusters := snapshot.GetResources(resource.ClusterTypeV3)
			clusterResource := clusters.Items[UpstreamToClusterName(upstream.Metadata.Ref())]
			cluster := clusterResource.ResourceProto().(*envoy_config_cluster_v3.Cluster)

			return glooutils.MustAnyToMessage(cluster.TransportSocket.GetTypedConfig()).(*envoyauth.UpstreamTlsContext)
		}
		It("should process an upstream with tls config", func() {
			translate()
			Expect(tlsContext()).ToNot(BeNil())
		})

		It("should process an upstream with tls config", func() {

			tlsConf.PrivateKey = "private"
			tlsConf.CertChain = "certchain"

			translate()
			Expect(tlsContext()).ToNot(BeNil())
			Expect(tlsContext().CommonTlsContext.TlsCertificates[0].PrivateKey.GetInlineString()).To(Equal("private"))
			Expect(tlsContext().CommonTlsContext.TlsCertificates[0].CertificateChain.GetInlineString()).To(Equal("certchain"))
		})

		It("should process an upstream with rootca", func() {
			tlsConf.RootCa = "rootca"

			translate()
			Expect(tlsContext()).ToNot(BeNil())
			Expect(tlsContext().CommonTlsContext.GetValidationContext().TrustedCa.GetInlineString()).To(Equal("rootca"))
		})

		Context("failure", func() {

			It("should fail with only private key", func() {

				tlsConf.PrivateKey = "private"
				_, errs, _, err := translator.Translate(params, proxy)

				Expect(err).To(BeNil())
				Expect(errs.Validate()).To(HaveOccurred())
				Expect(errs.Validate().Error()).To(ContainSubstring("both or none of cert chain and private key must be provided"))
			})
			It("should fail with only cert chain", func() {

				tlsConf.CertChain = "certchain"

				_, errs, _, err := translator.Translate(params, proxy)

				Expect(err).To(BeNil())
				Expect(errs.Validate()).To(HaveOccurred())
				Expect(errs.Validate().Error()).To(ContainSubstring("both or none of cert chain and private key must be provided"))
			})
		})
	})

	Context("Ssl", func() {

		var (
			listener *envoy_config_listener_v3.Listener
		)

		prepSsl := func(s []*v1.SslConfig) {
			httpListener := &v1.Listener{
				Name:        "http-listener",
				BindAddress: "127.0.0.1",
				BindPort:    80,
				ListenerType: &v1.Listener_HttpListener{
					HttpListener: &v1.HttpListener{
						VirtualHosts: []*v1.VirtualHost{{
							Name:    "virt1",
							Domains: []string{"*"},
							Routes:  routes,
						}},
					},
				},
				SslConfigurations: s,
			}
			proxy.Listeners = []*v1.Listener{
				httpListener,
			}
		}

		prep := func(s []*v1.SslConfig) {
			prepSsl(s)
			translate()

			listeners := snapshot.GetResources(resource.ListenerTypeV3).Items
			Expect(listeners).To(HaveLen(1))
			val, found := listeners["http-listener"]
			Expect(found).To(BeTrue())
			listener = val.ResourceProto().(*envoy_config_listener_v3.Listener)
		}
		tlsContext := func(fc *envoy_config_listener_v3.FilterChain) *envoyauth.DownstreamTlsContext {
			if fc.TransportSocket == nil {
				return nil
			}
			return glooutils.MustAnyToMessage(fc.TransportSocket.GetTypedConfig()).(*envoyauth.DownstreamTlsContext)
		}
		Context("files", func() {

			It("should translate ssl correctly", func() {
				prep([]*v1.SslConfig{
					{
						SslSecrets: &v1.SslConfig_SslFiles{
							SslFiles: &v1.SSLFiles{
								TlsCert: "cert",
								TlsKey:  "key",
							},
						},
					},
				})
				Expect(listener.GetFilterChains()).To(HaveLen(1))
				fc := listener.GetFilterChains()[0]
				Expect(tlsContext(fc)).NotTo(BeNil())
			})

			It("should not merge 2 ssl config if they are different", func() {
				prep([]*v1.SslConfig{
					{
						SslSecrets: &v1.SslConfig_SslFiles{
							SslFiles: &v1.SSLFiles{
								TlsCert: "cert1",
								TlsKey:  "key1",
							},
						},
						SniDomains: []string{
							"sni1",
						},
					},
					{
						SslSecrets: &v1.SslConfig_SslFiles{
							SslFiles: &v1.SSLFiles{
								TlsCert: "cert2",
								TlsKey:  "key2",
							},
						},
						SniDomains: []string{
							"sni2",
						},
					},
				})

				Expect(listener.GetFilterChains()).To(HaveLen(2))
			})

			It("should merge 2 ssl config if they are the same", func() {
				prep([]*v1.SslConfig{
					{
						SslSecrets: &v1.SslConfig_SslFiles{
							SslFiles: &v1.SSLFiles{
								TlsCert: "cert",
								TlsKey:  "key",
							},
						},
					},
					{
						SslSecrets: &v1.SslConfig_SslFiles{
							SslFiles: &v1.SSLFiles{
								TlsCert: "cert",
								TlsKey:  "key",
							},
						},
					},
				})

				Expect(listener.GetFilterChains()).To(HaveLen(1))
				fc := listener.GetFilterChains()[0]
				Expect(tlsContext(fc)).NotTo(BeNil())
			})

			It("should reject configs if different FilterChains have identical FilterChainMatches", func() {
				filterChains := []*envoy_config_listener_v3.FilterChain{
					{
						FilterChainMatch: &envoy_config_listener_v3.FilterChainMatch{
							DestinationPort: &wrappers.UInt32Value{Value: 1},
						},
					},
					{
						FilterChainMatch: &envoy_config_listener_v3.FilterChainMatch{
							DestinationPort: &wrappers.UInt32Value{Value: 1},
						},
					},
				}
				report := &validation.ListenerReport{}
				CheckForDuplicateFilterChainMatches(filterChains, report)
				Expect(report.Errors).NotTo(BeNil())
				Expect(report.Errors).To(HaveLen(1))
				Expect(report.Errors[0].Type).To(Equal(validation.ListenerReport_Error_SSLConfigError))
			})
			It("should combine sni matches", func() {
				prep([]*v1.SslConfig{
					{
						SslSecrets: &v1.SslConfig_SslFiles{
							SslFiles: &v1.SSLFiles{
								TlsCert: "cert",
								TlsKey:  "key",
							},
						},
						SniDomains: []string{"a.com"},
					},
					{
						SslSecrets: &v1.SslConfig_SslFiles{
							SslFiles: &v1.SSLFiles{
								TlsCert: "cert",
								TlsKey:  "key",
							},
						},
						SniDomains: []string{"b.com"},
					},
				})

				Expect(listener.GetFilterChains()).To(HaveLen(1))
				fc := listener.GetFilterChains()[0]
				Expect(tlsContext(fc)).NotTo(BeNil())
				cert := tlsContext(fc).GetCommonTlsContext().GetTlsCertificates()[0]
				Expect(cert.GetCertificateChain().GetFilename()).To(Equal("cert"))
				Expect(cert.GetPrivateKey().GetFilename()).To(Equal("key"))
				Expect(fc.FilterChainMatch.ServerNames).To(Equal([]string{"a.com", "b.com"}))
			})
			It("should combine 1 that has and 1 that doesn't have sni", func() {

				prep([]*v1.SslConfig{
					{
						SslSecrets: &v1.SslConfig_SslFiles{
							SslFiles: &v1.SSLFiles{
								TlsCert: "cert",
								TlsKey:  "key",
							},
						},
					},
					{
						SslSecrets: &v1.SslConfig_SslFiles{
							SslFiles: &v1.SSLFiles{
								TlsCert: "cert",
								TlsKey:  "key",
							},
						},
						SniDomains: []string{"b.com"},
					},
				})

				Expect(listener.GetFilterChains()).To(HaveLen(1))
				fc := listener.GetFilterChains()[0]
				Expect(tlsContext(fc)).NotTo(BeNil())
				Expect(fc.FilterChainMatch.ServerNames).To(BeEmpty())
			})
		})
		Context("secret refs", func() {
			It("should combine sni matches ", func() {

				params.Snapshot.Secrets = append(params.Snapshot.Secrets, &v1.Secret{
					Metadata: &core.Metadata{
						Name:      "solo",
						Namespace: "solo.io",
					},
					Kind: &v1.Secret_Tls{
						Tls: &v1.TlsSecret{
							CertChain:  "chain",
							PrivateKey: "key",
						},
					},
				})

				prep([]*v1.SslConfig{
					{
						SslSecrets: &v1.SslConfig_SecretRef{
							SecretRef: &core.ResourceRef{
								Name:      "solo",
								Namespace: "solo.io",
							},
						},
						SniDomains: []string{"a.com"},
					},
					{
						SslSecrets: &v1.SslConfig_SecretRef{
							SecretRef: &core.ResourceRef{
								Name:      "solo",
								Namespace: "solo.io",
							},
						},
						SniDomains: []string{"b.com"},
					},
				})

				Expect(listener.GetFilterChains()).To(HaveLen(1))
				fc := listener.GetFilterChains()[0]
				Expect(tlsContext(fc)).NotTo(BeNil())
				cert := tlsContext(fc).GetCommonTlsContext().GetTlsCertificates()[0]
				Expect(cert.GetCertificateChain().GetInlineString()).To(Equal("chain"))
				Expect(cert.GetPrivateKey().GetInlineString()).To(Equal("key"))
				Expect(fc.FilterChainMatch.ServerNames).To(Equal([]string{"a.com", "b.com"}))
			})
			It("should not combine when not matching", func() {

				params.Snapshot.Secrets = append(params.Snapshot.Secrets, &v1.Secret{
					Metadata: &core.Metadata{
						Name:      "solo",
						Namespace: "solo.io",
					},
					Kind: &v1.Secret_Tls{
						Tls: &v1.TlsSecret{
							CertChain:  "chain1",
							PrivateKey: "key1",
						},
					},
				}, &v1.Secret{
					Metadata: &core.Metadata{
						Name:      "solo2",
						Namespace: "solo.io",
					},
					Kind: &v1.Secret_Tls{
						Tls: &v1.TlsSecret{
							CertChain:  "chain2",
							PrivateKey: "key2",
							RootCa:     "rootca2",
						},
					},
				}, &v1.Secret{
					Metadata: &core.Metadata{
						Name:      "solo", // check same name with different ns
						Namespace: "solo.io2",
					},
					Kind: &v1.Secret_Tls{
						Tls: &v1.TlsSecret{
							CertChain:  "chain3",
							PrivateKey: "key3",
						},
					},
				})

				prep([]*v1.SslConfig{
					{
						SslSecrets: &v1.SslConfig_SecretRef{
							SecretRef: &core.ResourceRef{
								Name:      "solo",
								Namespace: "solo.io",
							},
						},
						SniDomains: []string{"a.com"},
					},
					{
						SslSecrets: &v1.SslConfig_SecretRef{
							SecretRef: &core.ResourceRef{
								Name:      "solo2",
								Namespace: "solo.io",
							},
						},
						SniDomains: []string{"b.com"},
					},
					{
						SslSecrets: &v1.SslConfig_SecretRef{
							SecretRef: &core.ResourceRef{
								Name:      "solo",
								Namespace: "solo.io2",
							},
						},
						SniDomains: []string{"c.com"},
					},
					{
						Parameters: &v1.SslParameters{
							MinimumProtocolVersion: v1.SslParameters_TLSv1_2,
						},
						SslSecrets: &v1.SslConfig_SecretRef{
							SecretRef: &core.ResourceRef{
								Name:      "solo",
								Namespace: "solo.io2",
							},
						},
						SniDomains: []string{"d.com"},
					},
					{
						Parameters: &v1.SslParameters{
							MinimumProtocolVersion: v1.SslParameters_TLSv1_2,
						},
						SslSecrets: &v1.SslConfig_SecretRef{
							SecretRef: &core.ResourceRef{
								Name:      "solo",
								Namespace: "solo.io2",
							},
						},
						SniDomains: []string{"d.com", "e.com"},
					},
				})

				Expect(listener.GetFilterChains()).To(HaveLen(4))
				By("checking first filter chain")
				fc := listener.GetFilterChains()[0]
				Expect(tlsContext(fc)).NotTo(BeNil())
				cert := tlsContext(fc).GetCommonTlsContext().GetTlsCertificates()[0]
				Expect(cert.GetCertificateChain().GetInlineString()).To(Equal("chain1"))
				Expect(cert.GetPrivateKey().GetInlineString()).To(Equal("key1"))
				Expect(tlsContext(fc).GetCommonTlsContext().GetValidationContext()).To(BeNil())
				Expect(fc.FilterChainMatch.ServerNames).To(Equal([]string{"a.com"}))

				By("checking second filter chain")
				fc = listener.GetFilterChains()[1]
				Expect(tlsContext(fc)).NotTo(BeNil())
				cert = tlsContext(fc).GetCommonTlsContext().GetTlsCertificates()[0]
				Expect(cert.GetCertificateChain().GetInlineString()).To(Equal("chain2"))
				Expect(cert.GetPrivateKey().GetInlineString()).To(Equal("key2"))
				Expect(tlsContext(fc).GetCommonTlsContext().GetValidationContext().GetTrustedCa().GetInlineString()).To(Equal("rootca2"))
				Expect(fc.FilterChainMatch.ServerNames).To(Equal([]string{"b.com"}))

				By("checking third filter chain")
				fc = listener.GetFilterChains()[2]
				Expect(tlsContext(fc)).NotTo(BeNil())
				cert = tlsContext(fc).GetCommonTlsContext().GetTlsCertificates()[0]
				Expect(cert.GetCertificateChain().GetInlineString()).To(Equal("chain3"))
				Expect(cert.GetPrivateKey().GetInlineString()).To(Equal("key3"))
				Expect(tlsContext(fc).GetCommonTlsContext().GetValidationContext()).To(BeNil())
				Expect(fc.FilterChainMatch.ServerNames).To(Equal([]string{"c.com"}))

				By("checking forth filter chain")
				fc = listener.GetFilterChains()[3]
				Expect(tlsContext(fc)).NotTo(BeNil())
				cert = tlsContext(fc).GetCommonTlsContext().GetTlsCertificates()[0]
				Expect(cert.GetCertificateChain().GetInlineString()).To(Equal("chain3"))
				Expect(cert.GetPrivateKey().GetInlineString()).To(Equal("key3"))
				Expect(tlsContext(fc).GetCommonTlsContext().GetValidationContext()).To(BeNil())
				Expect(fc.FilterChainMatch.ServerNames).To(Equal([]string{"d.com", "e.com"}))
			})
			It("should error when different parameters have the same sni domains", func() {

				params.Snapshot.Secrets = append(params.Snapshot.Secrets, &v1.Secret{
					Metadata: &core.Metadata{
						Name:      "solo",
						Namespace: "solo.io",
					},
					Kind: &v1.Secret_Tls{
						Tls: &v1.TlsSecret{
							CertChain:  "chain1",
							PrivateKey: "key1",
						},
					},
				})

				prepSsl([]*v1.SslConfig{
					{
						SslSecrets: &v1.SslConfig_SecretRef{
							SecretRef: &core.ResourceRef{
								Name:      "solo",
								Namespace: "solo.io",
							},
						},
						SniDomains: []string{"a.com"},
					},
					{
						Parameters: &v1.SslParameters{
							MinimumProtocolVersion: v1.SslParameters_TLSv1_2,
						},
						SslSecrets: &v1.SslConfig_SecretRef{
							SecretRef: &core.ResourceRef{
								Name:      "solo",
								Namespace: "solo.io",
							},
						},
						SniDomains: []string{"a.com"},
					},
				})
				_, errs, _, _ := translator.Translate(params, proxy)
				proxyKind := resources.Kind(proxy)
				_, reports := errs.Find(proxyKind, proxy.Metadata.Ref())
				Expect(reports.Errors.Error()).To(ContainSubstring("Tried to apply multiple filter chains with the same FilterChainMatch."))
			})
			It("should error when different parameters have no sni domains", func() {

				params.Snapshot.Secrets = append(params.Snapshot.Secrets, &v1.Secret{
					Metadata: &core.Metadata{
						Name:      "solo",
						Namespace: "solo.io",
					},
					Kind: &v1.Secret_Tls{
						Tls: &v1.TlsSecret{
							CertChain:  "chain1",
							PrivateKey: "key1",
						},
					},
				})

				prepSsl([]*v1.SslConfig{
					{
						SslSecrets: &v1.SslConfig_SecretRef{
							SecretRef: &core.ResourceRef{
								Name:      "solo",
								Namespace: "solo.io",
							},
						},
					},
					{
						Parameters: &v1.SslParameters{
							MinimumProtocolVersion: v1.SslParameters_TLSv1_2,
						},
						SslSecrets: &v1.SslConfig_SecretRef{
							SecretRef: &core.ResourceRef{
								Name:      "solo",
								Namespace: "solo.io",
							},
						},
					},
				})
				_, errs, _, _ := translator.Translate(params, proxy)
				proxyKind := resources.Kind(proxy)
				_, reports := errs.Find(proxyKind, proxy.Metadata.Ref())
				Expect(reports.Errors.Error()).To(ContainSubstring("Tried to apply multiple filter chains with the same FilterChainMatch."))
			})
			It("should work when different parameters have different sni domains", func() {

				params.Snapshot.Secrets = append(params.Snapshot.Secrets, &v1.Secret{
					Metadata: &core.Metadata{
						Name:      "solo",
						Namespace: "solo.io",
					},
					Kind: &v1.Secret_Tls{
						Tls: &v1.TlsSecret{
							CertChain:  "chain1",
							PrivateKey: "key1",
						},
					},
				})

				prep([]*v1.SslConfig{
					{
						SslSecrets: &v1.SslConfig_SecretRef{
							SecretRef: &core.ResourceRef{
								Name:      "solo",
								Namespace: "solo.io",
							},
						},
						SniDomains: []string{"a.com"},
					},
					{
						Parameters: &v1.SslParameters{
							MinimumProtocolVersion: v1.SslParameters_TLSv1_2,
						},
						SslSecrets: &v1.SslConfig_SecretRef{
							SecretRef: &core.ResourceRef{
								Name:      "solo",
								Namespace: "solo.io",
							},
						},
						SniDomains: []string{"b.com"},
					},
				})
				Expect(listener.GetFilterChains()).To(HaveLen(2))
				By("checking first filter chain")
				fc := listener.GetFilterChains()[0]
				Expect(tlsContext(fc)).NotTo(BeNil())
				cert := tlsContext(fc).GetCommonTlsContext().GetTlsCertificates()[0]
				Expect(cert.GetCertificateChain().GetInlineString()).To(Equal("chain1"))
				Expect(cert.GetPrivateKey().GetInlineString()).To(Equal("key1"))
				params := tlsContext(fc).GetCommonTlsContext().GetTlsParams()
				Expect(params.GetTlsMinimumProtocolVersion().String()).To(Equal("TLS_AUTO"))
				Expect(tlsContext(fc).GetCommonTlsContext().GetValidationContext()).To(BeNil())
				Expect(fc.FilterChainMatch.ServerNames).To(Equal([]string{"a.com"}))
				By("checking second filter chain")
				fc = listener.GetFilterChains()[1]
				Expect(tlsContext(fc)).NotTo(BeNil())
				cert = tlsContext(fc).GetCommonTlsContext().GetTlsCertificates()[0]
				Expect(cert.GetCertificateChain().GetInlineString()).To(Equal("chain1"))
				Expect(cert.GetPrivateKey().GetInlineString()).To(Equal("key1"))
				params = tlsContext(fc).GetCommonTlsContext().GetTlsParams()
				Expect(params.GetTlsMinimumProtocolVersion().String()).To(Equal("TLSv1_2"))
				Expect(tlsContext(fc).GetCommonTlsContext().GetValidationContext()).To(BeNil())
				Expect(fc.FilterChainMatch.ServerNames).To(Equal([]string{"b.com"}))
			})
		})
	})

	It("Should report an error for virtual services with empty domains", func() {
		virtualHosts := []*v1.VirtualHost{
			{
				Domains: []string{"*"},
			},
			{
				Name:    "problem-vhost",
				Domains: []string{"", "nonempty-url.com"},
			},
		}
		report := &validation.HttpListenerReport{VirtualHostReports: []*validation.VirtualHostReport{{}, {}}}

		ValidateVirtualHostDomains(virtualHosts, report)

		Expect(report.VirtualHostReports[0].Errors).To(BeEmpty(), "The virtual host with domain * should not have an error")
		Expect(report.VirtualHostReports[1].Errors).NotTo(BeEmpty(), "The virtual host with an empty domain should report errors")
		Expect(report.VirtualHostReports[1].Errors[0].Type).To(Equal(validation.VirtualHostReport_Error_EmptyDomainError), "The error reported for the virtual host with empty domain should be the EmptyDomainError")
	})
})

func sv(s string) *structpb.Value {
	return &structpb.Value{
		Kind: &structpb.Value_StringValue{
			StringValue: s,
		},
	}
}

type routePluginMock struct {
	ProcessRouteFunc func(params plugins.RouteParams, in *v1.Route, out *envoy_config_route_v3.Route) error
}

func (p *routePluginMock) Init(params plugins.InitParams) error {
	return nil
}

func (p *routePluginMock) ProcessRoute(params plugins.RouteParams, in *v1.Route, out *envoy_config_route_v3.Route) error {
	return p.ProcessRouteFunc(params, in, out)
}

type endpointPluginMock struct {
	ProcessEndpointFunc func(params plugins.Params, in *v1.Upstream, out *envoy_config_endpoint_v3.ClusterLoadAssignment) error
}

func (e *endpointPluginMock) ProcessEndpoints(params plugins.Params, in *v1.Upstream, out *envoy_config_endpoint_v3.ClusterLoadAssignment) error {
	return e.ProcessEndpointFunc(params, in, out)
}

func (e *endpointPluginMock) Init(params plugins.InitParams) error {
	return nil
}<|MERGE_RESOLUTION|>--- conflicted
+++ resolved
@@ -12,15 +12,10 @@
 	envoyhttp "github.com/envoyproxy/go-control-plane/envoy/extensions/filters/network/http_connection_manager/v3"
 	envoytcp "github.com/envoyproxy/go-control-plane/envoy/extensions/filters/network/tcp_proxy/v3"
 	envoyauth "github.com/envoyproxy/go-control-plane/envoy/extensions/transport_sockets/tls/v3"
-<<<<<<< HEAD
-	envoy_type "github.com/envoyproxy/go-control-plane/envoy/type"
-	"github.com/golang/protobuf/proto"
-=======
 	envoy_type_matcher_v3 "github.com/envoyproxy/go-control-plane/envoy/type/matcher/v3"
 	envoy_type_v3 "github.com/envoyproxy/go-control-plane/envoy/type/v3"
-	"github.com/gogo/protobuf/proto"
+	"github.com/golang/protobuf/proto"
 	"github.com/gogo/protobuf/types"
->>>>>>> 30131e79
 	"github.com/golang/mock/gomock"
 	"github.com/golang/protobuf/ptypes/duration"
 	structpb "github.com/golang/protobuf/ptypes/struct"
@@ -62,29 +57,6 @@
 	"github.com/solo-io/solo-kit/pkg/api/v1/resources/core"
 	k8scorev1 "k8s.io/api/core/v1"
 	"k8s.io/apimachinery/pkg/util/intstr"
-<<<<<<< HEAD
-
-	envoyapi "github.com/envoyproxy/go-control-plane/envoy/api/v2"
-	. "github.com/onsi/ginkgo"
-	. "github.com/onsi/gomega"
-
-	. "github.com/solo-io/gloo/projects/gloo/pkg/translator"
-
-	envoycluster "github.com/envoyproxy/go-control-plane/envoy/api/v2/cluster"
-	envoyhttp "github.com/envoyproxy/go-control-plane/envoy/extensions/filters/network/http_connection_manager/v3"
-	v1 "github.com/solo-io/gloo/projects/gloo/pkg/api/v1"
-	v1plugins "github.com/solo-io/gloo/projects/gloo/pkg/api/v1/options"
-	v1grpc "github.com/solo-io/gloo/projects/gloo/pkg/api/v1/options/grpc"
-	v1kubernetes "github.com/solo-io/gloo/projects/gloo/pkg/api/v1/options/kubernetes"
-	v1static "github.com/solo-io/gloo/projects/gloo/pkg/api/v1/options/static"
-	"github.com/solo-io/gloo/projects/gloo/pkg/bootstrap"
-	"github.com/solo-io/gloo/projects/gloo/pkg/plugins"
-	"github.com/solo-io/gloo/projects/gloo/pkg/plugins/registry"
-	"github.com/solo-io/gloo/projects/gloo/pkg/xds"
-	envoycache "github.com/solo-io/solo-kit/pkg/api/v1/control-plane/cache"
-	"github.com/solo-io/solo-kit/pkg/api/v1/resources/core"
-=======
->>>>>>> 30131e79
 )
 
 var _ = Describe("Translator", func() {
@@ -259,42 +231,24 @@
 
 		clusters := snap.GetResources(resource.ClusterTypeV3)
 		clusterResource := clusters.Items[UpstreamToClusterName(upstream.Metadata.Ref())]
-<<<<<<< HEAD
-		cluster = clusterResource.ResourceProto().(*envoyapi.Cluster)
+		cluster = clusterResource.ResourceProto().(*envoy_config_cluster_v3.Cluster)
 		ExpectWithOffset(1, cluster).NotTo(BeNil())
-=======
-		cluster = clusterResource.ResourceProto().(*envoy_config_cluster_v3.Cluster)
-		Expect(cluster).NotTo(BeNil())
->>>>>>> 30131e79
 
 		listeners := snap.GetResources(resource.ListenerTypeV3)
 		listenerResource := listeners.Items["http-listener"]
-<<<<<<< HEAD
-		listener = listenerResource.ResourceProto().(*envoyapi.Listener)
+		listener = listenerResource.ResourceProto().(*envoy_config_listener_v3.Listener)
 		ExpectWithOffset(1, listener).NotTo(BeNil())
-=======
-		listener = listenerResource.ResourceProto().(*envoy_config_listener_v3.Listener)
-		Expect(listener).NotTo(BeNil())
->>>>>>> 30131e79
 
 		hcmFilter := listener.FilterChains[0].Filters[0]
 		hcmCfg = &envoyhttp.HttpConnectionManager{}
 		err = ParseTypedConfig(hcmFilter, hcmCfg)
 		ExpectWithOffset(1, err).NotTo(HaveOccurred())
 
-<<<<<<< HEAD
-		routes := snap.GetResources(xds.RouteType)
+		routes := snap.GetResources(resource.RouteTypeV3)
 		ExpectWithOffset(1, routes.Items).To(HaveKey("http-listener-routes"))
 		routeResource := routes.Items["http-listener-routes"]
-		routeConfiguration = routeResource.ResourceProto().(*envoyapi.RouteConfiguration)
+		routeConfiguration = routeResource.ResourceProto().(*envoy_config_route_v3.RouteConfiguration)
 		ExpectWithOffset(1, routeConfiguration).NotTo(BeNil())
-=======
-		routes := snap.GetResources(resource.RouteTypeV3)
-		Expect(routes.Items).To(HaveKey("http-listener-routes"))
-		routeResource := routes.Items["http-listener-routes"]
-		routeConfiguration = routeResource.ResourceProto().(*envoy_config_route_v3.RouteConfiguration)
-		Expect(routeConfiguration).NotTo(BeNil())
->>>>>>> 30131e79
 
 		endpoints = snap.GetResources(resource.EndpointTypeV3)
 
@@ -602,22 +556,10 @@
 		It("can translate the http health check", func() {
 			expectedResult := []*envoy_config_core_v3.HealthCheck{
 				{
-<<<<<<< HEAD
-					Timeout:            DefaultHealthCheckTimeout,
+					Timeout:           DefaultHealthCheckTimeout,
 					Interval:           DefaultHealthCheckInterval,
 					HealthyThreshold:   DefaultThreshold,
 					UnhealthyThreshold: DefaultThreshold,
-					HealthChecker: &envoycore.HealthCheck_HttpHealthCheck_{
-						HttpHealthCheck: &envoycore.HealthCheck_HttpHealthCheck{
-							Host:                   "host",
-							Path:                   "path",
-							ServiceName:            "svc",
-							RequestHeadersToAdd:    []*envoycore.HeaderValueOption{},
-=======
-					Timeout:            gogoutils.DurationStdToProto(&DefaultHealthCheckTimeout),
-					Interval:           gogoutils.DurationStdToProto(&DefaultHealthCheckInterval),
-					HealthyThreshold:   gogoutils.UInt32GogoToProto(DefaultThreshold),
-					UnhealthyThreshold: gogoutils.UInt32GogoToProto(DefaultThreshold),
 					HealthChecker: &envoy_config_core_v3.HealthCheck_HttpHealthCheck_{
 						HttpHealthCheck: &envoy_config_core_v3.HealthCheck_HttpHealthCheck{
 							Host: "host",
@@ -628,7 +570,6 @@
 								},
 							},
 							RequestHeadersToAdd:    []*envoy_config_core_v3.HeaderValueOption{},
->>>>>>> 30131e79
 							RequestHeadersToRemove: []string{},
 							CodecClientType:        envoy_type_v3.CodecClientType_HTTP2,
 							ExpectedStatuses:       []*envoy_type_v3.Int64Range{},
@@ -646,21 +587,12 @@
 		It("can translate the grpc health check", func() {
 			expectedResult := []*envoy_config_core_v3.HealthCheck{
 				{
-<<<<<<< HEAD
 					Timeout:            DefaultHealthCheckTimeout,
 					Interval:           DefaultHealthCheckInterval,
 					HealthyThreshold:   DefaultThreshold,
 					UnhealthyThreshold: DefaultThreshold,
-					HealthChecker: &envoycore.HealthCheck_GrpcHealthCheck_{
-						GrpcHealthCheck: &envoycore.HealthCheck_GrpcHealthCheck{
-=======
-					Timeout:            gogoutils.DurationStdToProto(&DefaultHealthCheckTimeout),
-					Interval:           gogoutils.DurationStdToProto(&DefaultHealthCheckInterval),
-					HealthyThreshold:   gogoutils.UInt32GogoToProto(DefaultThreshold),
-					UnhealthyThreshold: gogoutils.UInt32GogoToProto(DefaultThreshold),
 					HealthChecker: &envoy_config_core_v3.HealthCheck_GrpcHealthCheck_{
 						GrpcHealthCheck: &envoy_config_core_v3.HealthCheck_GrpcHealthCheck{
->>>>>>> 30131e79
 							ServiceName: "svc",
 							Authority:   "authority",
 						},
@@ -676,13 +608,8 @@
 
 		It("can properly translate outlier detection config", func() {
 			dur := &duration.Duration{Seconds: 1}
-<<<<<<< HEAD
-			expectedResult := &envoycluster.OutlierDetection{
+			expectedResult := &envoy_config_cluster_v3.OutlierDetection{
 				Consecutive_5Xx:                        DefaultThreshold,
-=======
-			expectedResult := &envoy_config_cluster_v3.OutlierDetection{
-				Consecutive_5Xx:                        gogoutils.UInt32GogoToProto(DefaultThreshold),
->>>>>>> 30131e79
 				Interval:                               dur,
 				BaseEjectionTime:                       dur,
 				MaxEjectionPercent:                     DefaultThreshold,
@@ -729,22 +656,10 @@
 
 			expectedResult := []*envoy_config_core_v3.HealthCheck{
 				{
-<<<<<<< HEAD
 					Timeout:            DefaultHealthCheckTimeout,
 					Interval:           DefaultHealthCheckInterval,
 					HealthyThreshold:   DefaultThreshold,
 					UnhealthyThreshold: DefaultThreshold,
-					HealthChecker: &envoycore.HealthCheck_HttpHealthCheck_{
-						HttpHealthCheck: &envoycore.HealthCheck_HttpHealthCheck{
-							Host:                   "host",
-							Path:                   "path",
-							ServiceName:            "svc",
-							RequestHeadersToAdd:    []*envoycore.HeaderValueOption{},
-=======
-					Timeout:            gogoutils.DurationStdToProto(&DefaultHealthCheckTimeout),
-					Interval:           gogoutils.DurationStdToProto(&DefaultHealthCheckInterval),
-					HealthyThreshold:   gogoutils.UInt32GogoToProto(DefaultThreshold),
-					UnhealthyThreshold: gogoutils.UInt32GogoToProto(DefaultThreshold),
 					HealthChecker: &envoy_config_core_v3.HealthCheck_HttpHealthCheck_{
 						HttpHealthCheck: &envoy_config_core_v3.HealthCheck_HttpHealthCheck{
 							Host: "host",
@@ -755,7 +670,6 @@
 								},
 							},
 							RequestHeadersToAdd:    []*envoy_config_core_v3.HeaderValueOption{},
->>>>>>> 30131e79
 							RequestHeadersToRemove: []string{},
 							CodecClientType:        envoy_type_v3.CodecClientType_HTTP2,
 							ExpectedStatuses:       []*envoy_type_v3.Int64Range{},
@@ -1160,7 +1074,7 @@
 			expectedReport.ListenerReports[0].ListenerTypeReport.(*validation.ListenerReport_HttpListenerReport).HttpListenerReport.VirtualHostReports[0].RouteReports[0].Warnings = []*validation.RouteReport_Warning{
 				{
 					Type:   validation.RouteReport_Warning_InvalidDestinationWarning,
-					Reason: "invalid destination in weighted destination list: *v1.Upstream { gloo-system.notexist } not found",
+					Reason: "invalid destination in weighted destination list: *v1.Upstream {notexist gloo-system} not found",
 				},
 			}
 			Expect(report).To(Equal(expectedReport))
