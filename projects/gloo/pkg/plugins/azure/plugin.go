package azure

import (
	"context"
	"fmt"

	envoy_config_cluster_v3 "github.com/envoyproxy/go-control-plane/envoy/config/cluster/v3"
	envoy_config_core_v3 "github.com/envoyproxy/go-control-plane/envoy/config/core/v3"
	envoy_config_route_v3 "github.com/envoyproxy/go-control-plane/envoy/config/route/v3"
	"github.com/solo-io/gloo/projects/gloo/pkg/utils"

	"github.com/envoyproxy/go-control-plane/pkg/wellknown"

	"github.com/solo-io/gloo/projects/gloo/pkg/upstreams"
	"github.com/solo-io/go-utils/contextutils"

	envoyauth "github.com/envoyproxy/go-control-plane/envoy/extensions/transport_sockets/tls/v3"
	"github.com/golang/protobuf/proto"
	transformationapi "github.com/solo-io/gloo/projects/gloo/pkg/api/external/envoy/extensions/transformation"
	v1 "github.com/solo-io/gloo/projects/gloo/pkg/api/v1"
	"github.com/solo-io/gloo/projects/gloo/pkg/api/v1/options/azure"
	"github.com/solo-io/gloo/projects/gloo/pkg/plugins"
	"github.com/solo-io/gloo/projects/gloo/pkg/plugins/pluginutils"
	"github.com/solo-io/gloo/projects/gloo/pkg/plugins/transformation"
	"github.com/solo-io/solo-kit/pkg/api/v1/resources/core"
	"github.com/solo-io/solo-kit/pkg/errors"
)

const (
	masterKeyName = "_master"
)

var _ plugins.Plugin = new(plugin)
var _ plugins.RoutePlugin = new(plugin)
var _ plugins.UpstreamPlugin = new(plugin)

type plugin struct {
	recordedUpstreams map[*core.ResourceRef]*azure.UpstreamSpec
	apiKeys           map[string]string
	ctx               context.Context
	transformsAdded   *bool
}

func NewPlugin(transformsAdded *bool) plugins.Plugin {
	return &plugin{transformsAdded: transformsAdded}
}

func (p *plugin) Init(params plugins.InitParams) error {
	p.ctx = params.Ctx
	p.recordedUpstreams = make(map[*core.ResourceRef]*azure.UpstreamSpec)
	return nil
}

func (p *plugin) ProcessUpstream(params plugins.Params, in *v1.Upstream, out *envoy_config_cluster_v3.Cluster) error {
	upstreamSpec, ok := in.UpstreamType.(*v1.Upstream_Azure)
	if !ok {
		// not ours
		return nil
	}
	azureUpstream := upstreamSpec.Azure
	p.recordedUpstreams[in.Metadata.Ref()] = azureUpstream

	// configure Envoy cluster routing info
	out.ClusterDiscoveryType = &envoy_config_cluster_v3.Cluster_Type{
		Type: envoy_config_cluster_v3.Cluster_LOGICAL_DNS,
	}
	// TODO(yuval-k): why do we need to make sure we use ipv4 only dns?
	out.DnsLookupFamily = envoy_config_cluster_v3.Cluster_V4_ONLY
	hostname := GetHostname(upstreamSpec.Azure)

	pluginutils.EnvoySingleEndpointLoadAssignment(out, hostname, 443)

	tlsContext := &envoyauth.UpstreamTlsContext{
		// TODO(yuval-k): Add verification context
		Sni: hostname,
	}
	out.TransportSocket = &envoy_config_core_v3.TransportSocket{
		Name:       wellknown.TransportSocketTls,
		ConfigType: &envoy_config_core_v3.TransportSocket_TypedConfig{TypedConfig: utils.MustMessageToAny(tlsContext)},
	}

	if azureUpstream.SecretRef.Name != "" {
		secrets, err := params.Snapshot.Secrets.Find(azureUpstream.SecretRef.Strings())
		if err != nil {
			return errors.Wrapf(err, "azure secrets for ref %v not found", azureUpstream.SecretRef)
		}
		azureSecrets, ok := secrets.Kind.(*v1.Secret_Azure)
		if !ok {
			return errors.Errorf("secret %v is not an Azure secret", secrets.GetMetadata().Ref())
		}
		p.apiKeys = azureSecrets.Azure.ApiKeys
	}

	return nil
}

<<<<<<< HEAD
func (p *plugin) ProcessRoute(params plugins.RouteParams, in *v1.Route, out *envoyroute.Route) error {
	return pluginutils.MarkPerFilterConfig(p.ctx, params.Snapshot, in, out, transformation.FilterName, func(spec *v1.Destination) (proto.Message, error) {
		// check if it's azure upstream destination
		if spec.DestinationSpec == nil {
			return nil, nil
		}
		azureDestinationSpec, ok := spec.DestinationSpec.DestinationType.(*v1.DestinationSpec_Azure)
		if !ok {
			return nil, nil
		}

		upstreamRef, err := upstreams.DestinationToUpstreamRef(spec)
		if err != nil {
			contextutils.LoggerFrom(p.ctx).Error(err)
			return nil, err
		}
		upstreamSpec, ok := p.recordedUpstreams[upstreamRef]
		if !ok {
			// TODO(yuval-k): panic in debug
			return nil, errors.Errorf("%v is not an Azure upstream", *upstreamRef)
		}
=======
func (p *plugin) ProcessRoute(params plugins.RouteParams, in *v1.Route, out *envoy_config_route_v3.Route) error {
	return pluginutils.MarkPerFilterConfig(p.ctx, params.Snapshot, in, out, transformation.FilterName,
		func(spec *v1.Destination) (proto.Message, error) {
			// check if it's azure upstream destination
			if spec.DestinationSpec == nil {
				return nil, nil
			}
			azureDestinationSpec, ok := spec.DestinationSpec.DestinationType.(*v1.DestinationSpec_Azure)
			if !ok {
				return nil, nil
			}
>>>>>>> 30131e79

			upstreamRef, err := upstreams.DestinationToUpstreamRef(spec)
			if err != nil {
				contextutils.LoggerFrom(p.ctx).Error(err)
				return nil, err
			}
			upstreamSpec, ok := p.recordedUpstreams[*upstreamRef]
			if !ok {
				// TODO(yuval-k): panic in debug
				return nil, errors.Errorf("%v is not an Azure upstream", *upstreamRef)
			}

			// get function
			functionName := azureDestinationSpec.Azure.FunctionName
			for _, functionSpec := range upstreamSpec.Functions {
				if functionSpec.FunctionName == functionName {
					path, err := getPath(functionSpec, p.apiKeys)
					if err != nil {
						return nil, err
					}

					*p.transformsAdded = true

					hostname := GetHostname(upstreamSpec)
					// TODO: consider adding a new add headers transformation allow adding headers with no templates to improve performance.
					ret := &transformationapi.RouteTransformations{
						RequestTransformation: &transformationapi.Transformation{
							TransformationType: &transformationapi.Transformation_TransformationTemplate{
								TransformationTemplate: &transformationapi.TransformationTemplate{
									Headers: map[string]*transformationapi.InjaTemplate{
										":path": {
											Text: path,
										},
										":authority": {
											Text: hostname,
										},
									},
									BodyTransformation: &transformationapi.TransformationTemplate_Passthrough{
										Passthrough: &transformationapi.Passthrough{},
									},
								},
							},
						},
					}

					return ret, nil
				}
			}
			return nil, errors.Errorf("unknown function %v", functionName)
		},
	)
}

func getPath(functionSpec *azure.UpstreamSpec_FunctionSpec, apiKeys map[string]string) (string, error) {
	functionName := functionSpec.FunctionName

	pathParameters, err := getPathParameters(functionSpec, apiKeys)
	if err != nil {
		return "", err
	}

	return fmt.Sprintf("/api/%s%s", functionName, pathParameters), nil
}

func getPathParameters(functionSpec *azure.UpstreamSpec_FunctionSpec, apiKeys map[string]string) (string, error) {
	var keyNames []string
	switch functionSpec.AuthLevel {
	case azure.UpstreamSpec_FunctionSpec_Anonymous:
		return "", nil
	case azure.UpstreamSpec_FunctionSpec_Function:
		// TODO(talnordan): Consider whether using the "function" authentication level should require
		// using a function key and not a master key. This is a product decision. From the technical
		// point of view, a master key does satisfy the "function" authentication level.
		keyNames = []string{functionSpec.FunctionName, masterKeyName}
	case azure.UpstreamSpec_FunctionSpec_Admin:
		keyNames = []string{masterKeyName}
	}

	apiKey, err := getApiKey(apiKeys, keyNames)
	if err != nil {
		return "", err
	}

	return fmt.Sprintf("?code=%s", apiKey), nil
}

func getApiKey(apiKeys map[string]string, keyNames []string) (string, error) {
	for _, keyName := range keyNames {
		apiKey, ok := apiKeys[keyName]
		if ok && apiKey != "" {
			return apiKey, nil
		}
	}

	return "", fmt.Errorf("secret not found for key names %v", keyNames)
}<|MERGE_RESOLUTION|>--- conflicted
+++ resolved
@@ -8,12 +8,9 @@
 	envoy_config_core_v3 "github.com/envoyproxy/go-control-plane/envoy/config/core/v3"
 	envoy_config_route_v3 "github.com/envoyproxy/go-control-plane/envoy/config/route/v3"
 	"github.com/solo-io/gloo/projects/gloo/pkg/utils"
-
 	"github.com/envoyproxy/go-control-plane/pkg/wellknown"
-
 	"github.com/solo-io/gloo/projects/gloo/pkg/upstreams"
 	"github.com/solo-io/go-utils/contextutils"
-
 	envoyauth "github.com/envoyproxy/go-control-plane/envoy/extensions/transport_sockets/tls/v3"
 	"github.com/golang/protobuf/proto"
 	transformationapi "github.com/solo-io/gloo/projects/gloo/pkg/api/external/envoy/extensions/transformation"
@@ -94,29 +91,6 @@
 	return nil
 }
 
-<<<<<<< HEAD
-func (p *plugin) ProcessRoute(params plugins.RouteParams, in *v1.Route, out *envoyroute.Route) error {
-	return pluginutils.MarkPerFilterConfig(p.ctx, params.Snapshot, in, out, transformation.FilterName, func(spec *v1.Destination) (proto.Message, error) {
-		// check if it's azure upstream destination
-		if spec.DestinationSpec == nil {
-			return nil, nil
-		}
-		azureDestinationSpec, ok := spec.DestinationSpec.DestinationType.(*v1.DestinationSpec_Azure)
-		if !ok {
-			return nil, nil
-		}
-
-		upstreamRef, err := upstreams.DestinationToUpstreamRef(spec)
-		if err != nil {
-			contextutils.LoggerFrom(p.ctx).Error(err)
-			return nil, err
-		}
-		upstreamSpec, ok := p.recordedUpstreams[upstreamRef]
-		if !ok {
-			// TODO(yuval-k): panic in debug
-			return nil, errors.Errorf("%v is not an Azure upstream", *upstreamRef)
-		}
-=======
 func (p *plugin) ProcessRoute(params plugins.RouteParams, in *v1.Route, out *envoy_config_route_v3.Route) error {
 	return pluginutils.MarkPerFilterConfig(p.ctx, params.Snapshot, in, out, transformation.FilterName,
 		func(spec *v1.Destination) (proto.Message, error) {
@@ -128,14 +102,13 @@
 			if !ok {
 				return nil, nil
 			}
->>>>>>> 30131e79
 
 			upstreamRef, err := upstreams.DestinationToUpstreamRef(spec)
 			if err != nil {
 				contextutils.LoggerFrom(p.ctx).Error(err)
 				return nil, err
 			}
-			upstreamSpec, ok := p.recordedUpstreams[*upstreamRef]
+			upstreamSpec, ok := p.recordedUpstreams[upstreamRef]
 			if !ok {
 				// TODO(yuval-k): panic in debug
 				return nil, errors.Errorf("%v is not an Azure upstream", *upstreamRef)
