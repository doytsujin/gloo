--- conflicted
+++ resolved
@@ -1,7 +1,7 @@
 package static
 
 import (
-	envoyendpoint "github.com/envoyproxy/go-control-plane/envoy/config/endpoint/v3"
+	envoyendpoint "github.com/envoyproxy/go-control-plane/envoy/api/v2/endpoint"
 	. "github.com/onsi/ginkgo"
 	. "github.com/onsi/gomega"
 	v1 "github.com/solo-io/gloo/projects/gloo/pkg/api/v1"
@@ -9,13 +9,9 @@
 	"github.com/solo-io/gloo/projects/gloo/pkg/plugins/pluginutils"
 	"github.com/solo-io/solo-kit/pkg/api/v1/resources/core"
 
-<<<<<<< HEAD
-=======
 	envoycluster "github.com/envoyproxy/go-control-plane/envoy/config/cluster/v3"
->>>>>>> 004febcf
 	envoyauth "github.com/envoyproxy/go-control-plane/envoy/api/v2/auth"
-	envoycluster "github.com/envoyproxy/go-control-plane/envoy/config/cluster/v3"
-	envoycore "github.com/envoyproxy/go-control-plane/envoy/config/core/v3"
+	envoycore "github.com/envoyproxy/go-control-plane/envoy/api/v2/core"
 	"github.com/solo-io/gloo/projects/gloo/pkg/plugins"
 )
 
@@ -26,12 +22,12 @@
 		params       plugins.Params
 		upstream     *v1.Upstream
 		upstreamSpec *v1static.UpstreamSpec
-		out          *envoycluster.Cluster
+		out          *envoyapi.Cluster
 	)
 
 	BeforeEach(func() {
 		p = new(plugin)
-		out = new(envoycluster.Cluster)
+		out = new(envoyapi.Cluster)
 
 		p.Init(plugins.InitParams{})
 		upstreamSpec = &v1static.UpstreamSpec{
@@ -64,7 +60,7 @@
 
 		It("use strict dns", func() {
 			p.ProcessUpstream(params, upstream, out)
-			Expect(out.GetType()).To(Equal(envoycluster.Cluster_STRICT_DNS))
+			Expect(out.GetType()).To(Equal(envoyapi.Cluster_STRICT_DNS))
 		})
 
 		It("use static if only has ips", func() {
@@ -77,7 +73,7 @@
 			}}
 
 			p.ProcessUpstream(params, upstream, out)
-			Expect(out.GetType()).To(Equal(envoycluster.Cluster_STATIC))
+			Expect(out.GetType()).To(Equal(envoyapi.Cluster_STATIC))
 			expected := []*envoyendpoint.LocalityLbEndpoints{
 				&envoyendpoint.LocalityLbEndpoints{
 					LbEndpoints: []*envoyendpoint.LbEndpoint{
@@ -139,7 +135,7 @@
 			}}
 
 			p.ProcessUpstream(params, upstream, out)
-			Expect(out.GetType()).To(Equal(envoycluster.Cluster_STRICT_DNS))
+			Expect(out.GetType()).To(Equal(envoyapi.Cluster_STRICT_DNS))
 		})
 	})
 
