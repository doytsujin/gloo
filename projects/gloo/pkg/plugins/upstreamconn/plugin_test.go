package upstreamconn_test

import (
	"time"

	"github.com/gogo/protobuf/types"

	envoycluster "github.com/envoyproxy/go-control-plane/envoy/config/cluster/v3"
<<<<<<< HEAD
	envoycore "github.com/envoyproxy/go-control-plane/envoy/config/core/v3"
=======
	envoycore "github.com/envoyproxy/go-control-plane/envoy/api/v2/core"
>>>>>>> 004febcf
	"github.com/golang/protobuf/ptypes/wrappers"
	. "github.com/onsi/ginkgo"
	. "github.com/onsi/gomega"
	"github.com/solo-io/gloo/pkg/utils/gogoutils"

	v1 "github.com/solo-io/gloo/projects/gloo/pkg/api/v1"
	"github.com/solo-io/gloo/projects/gloo/pkg/plugins"
	. "github.com/solo-io/gloo/projects/gloo/pkg/plugins/upstreamconn"
)

var _ = Describe("Plugin", func() {

	var (
		params   plugins.Params
		plugin   *Plugin
		upstream *v1.Upstream
		out      *envoycluster.Cluster
	)
	BeforeEach(func() {
		out = new(envoycluster.Cluster)

		params = plugins.Params{}
		upstream = &v1.Upstream{}
		plugin = NewPlugin()
	})

	It("should set max requests when provided", func() {
		upstream.ConnectionConfig = &v1.ConnectionConfig{
			MaxRequestsPerConnection: 5,
		}

		err := plugin.ProcessUpstream(params, upstream, out)
		Expect(err).NotTo(HaveOccurred())
		Expect(out.GetMaxRequestsPerConnection().Value).To(BeEquivalentTo(5))
	})

	It("should set connection timeout", func() {
		second := time.Second
		upstream.ConnectionConfig = &v1.ConnectionConfig{
			ConnectTimeout: &second,
		}

		err := plugin.ProcessUpstream(params, upstream, out)
		Expect(err).NotTo(HaveOccurred())
		Expect(out.GetConnectTimeout()).To(Equal(gogoutils.DurationStdToProto(&second)))
	})

	It("should set TcpKeepalive", func() {
		minute := time.Minute
		hour := time.Hour
		upstream.ConnectionConfig = &v1.ConnectionConfig{
			TcpKeepalive: &v1.ConnectionConfig_TcpKeepAlive{
				KeepaliveInterval: &minute,
				KeepaliveTime:     &hour,
				KeepaliveProbes:   3,
			},
		}

		err := plugin.ProcessUpstream(params, upstream, out)
		Expect(err).NotTo(HaveOccurred())
		outKeepAlive := out.GetUpstreamConnectionOptions().GetTcpKeepalive()
		expectedValue := envoycore.TcpKeepalive{
			KeepaliveInterval: &wrappers.UInt32Value{
				Value: 60,
			},
			KeepaliveTime: &wrappers.UInt32Value{
				Value: 3600,
			},
			KeepaliveProbes: &wrappers.UInt32Value{
				Value: 3,
			},
		}

		Expect(*outKeepAlive).To(Equal(expectedValue))
	})

	It("should set per connection buffer bytes when provided", func() {
		upstream.ConnectionConfig = &v1.ConnectionConfig{
			PerConnectionBufferLimitBytes: &types.UInt32Value{
				Value: uint32(4096),
			},
		}

		err := plugin.ProcessUpstream(params, upstream, out)
		Expect(err).NotTo(HaveOccurred())
		Expect(out.GetPerConnectionBufferLimitBytes().Value).To(BeEquivalentTo(uint32(4096)))
	})
})<|MERGE_RESOLUTION|>--- conflicted
+++ resolved
@@ -6,11 +6,7 @@
 	"github.com/gogo/protobuf/types"
 
 	envoycluster "github.com/envoyproxy/go-control-plane/envoy/config/cluster/v3"
-<<<<<<< HEAD
-	envoycore "github.com/envoyproxy/go-control-plane/envoy/config/core/v3"
-=======
 	envoycore "github.com/envoyproxy/go-control-plane/envoy/api/v2/core"
->>>>>>> 004febcf
 	"github.com/golang/protobuf/ptypes/wrappers"
 	. "github.com/onsi/ginkgo"
 	. "github.com/onsi/gomega"
@@ -27,10 +23,10 @@
 		params   plugins.Params
 		plugin   *Plugin
 		upstream *v1.Upstream
-		out      *envoycluster.Cluster
+		out      *envoyapi.Cluster
 	)
 	BeforeEach(func() {
-		out = new(envoycluster.Cluster)
+		out = new(envoyapi.Cluster)
 
 		params = plugins.Params{}
 		upstream = &v1.Upstream{}
