--- conflicted
+++ resolved
@@ -1,16 +1,10 @@
 package aws_test
 
 import (
-<<<<<<< HEAD
-	envoyapi "github.com/envoyproxy/go-control-plane/envoy/api/v2"
-	envoyroute "github.com/envoyproxy/go-control-plane/envoy/api/v2/route"
-	gogoproto "github.com/golang/protobuf/proto"
-=======
 	envoy_config_cluster_v3 "github.com/envoyproxy/go-control-plane/envoy/config/cluster/v3"
 	envoy_config_route_v3 "github.com/envoyproxy/go-control-plane/envoy/config/route/v3"
-	gogoproto "github.com/gogo/protobuf/proto"
->>>>>>> 30131e79
 	"github.com/gogo/protobuf/types"
+	gogoproto "github.com/golang/protobuf/proto"
 	. "github.com/onsi/ginkgo"
 	. "github.com/onsi/gomega"
 	. "github.com/solo-io/gloo/projects/gloo/pkg/api/external/envoy/extensions/aws"
@@ -105,7 +99,7 @@
 
 		params.Snapshot = &v1.ApiSnapshot{
 			Secrets: v1.SecretList{{
-				Metadata: core.Metadata{
+				Metadata: &core.Metadata{
 					Name:      "secretref",
 					Namespace: "ns",
 				},
@@ -336,7 +330,7 @@
 			saCredentials = &AWSLambdaConfig_ServiceAccountCredentials{
 				Cluster: "aws_sts",
 				Uri:     "sts.amazonaws.com",
-				Timeout: &types.Duration{
+				Timeout: &duration.Duration{
 					Seconds: 5,
 					Nanos:   5,
 				},
