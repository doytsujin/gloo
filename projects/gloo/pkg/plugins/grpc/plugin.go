--- conflicted
+++ resolved
@@ -3,6 +3,7 @@
 import (
 	"context"
 	"crypto/sha1"
+	"encoding/base64"
 	"fmt"
 
 	envoy_config_cluster_v3 "github.com/envoyproxy/go-control-plane/envoy/config/cluster/v3"
@@ -12,18 +13,12 @@
 	"github.com/golang/protobuf/ptypes/wrappers"
 	"github.com/solo-io/gloo/projects/gloo/pkg/translator"
 	"google.golang.org/genproto/googleapis/api/annotations"
-
 	"github.com/solo-io/gloo/projects/gloo/pkg/utils"
-
 	"github.com/solo-io/gloo/projects/gloo/pkg/upstreams"
 	"github.com/solo-io/go-utils/contextutils"
-
 	envoytranscoder "github.com/envoyproxy/go-control-plane/envoy/extensions/filters/http/grpc_json_transcoder/v3"
 	"github.com/gogo/protobuf/protoc-gen-gogo/descriptor"
 	"github.com/golang/protobuf/proto"
-
-	"encoding/base64"
-
 	errors "github.com/rotisserie/eris"
 	envoy_transform "github.com/solo-io/gloo/projects/gloo/pkg/api/external/envoy/extensions/transformation"
 	v1 "github.com/solo-io/gloo/projects/gloo/pkg/api/v1"
@@ -162,15 +157,10 @@
 				}
 				path := utils.EnvoyPathAsString(out.Match) + "?{query_string}"
 
-<<<<<<< HEAD
-			grpcDestinationSpec.Parameters = &transformapi.Parameters{
-				Path: &wrappers.StringValue{Value: path},
-=======
 				grpcDestinationSpec.Parameters = &transformapi.Parameters{
-					Path: &types.StringValue{Value: path},
-				}
->>>>>>> 30131e79
-			}
+					Path: &wrappers.StringValue{Value: path},
+				}
+		}
 
 			// get the package_name.service_name to generate the path that envoy wants
 			fullServiceName := genFullServiceName(grpcDestinationSpec.Package, grpcDestinationSpec.Service)
@@ -182,17 +172,10 @@
 				return nil, err
 			}
 
-<<<<<<< HEAD
-		upstream := p.recordedUpstreams[translator.UpstreamToClusterName(upstreamRef)]
-		if upstream == nil {
-			return nil, errors.New("upstream was not recorded for grpc route")
-		}
-=======
-			upstream := p.recordedUpstreams[*upstreamRef]
+			upstream := p.recordedUpstreams[translator.UpstreamToClusterName(upstreamRef)]
 			if upstream == nil {
 				return nil, errors.New("upstream was not recorded for grpc route")
 			}
->>>>>>> 30131e79
 
 			// create the transformation for the route
 			outPath := httpPath(upstream, fullServiceName, methodName)
