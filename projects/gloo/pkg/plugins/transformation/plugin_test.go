package transformation_test

import (
	envoyroute "github.com/envoyproxy/go-control-plane/envoy/api/v2/route"
	"github.com/golang/protobuf/ptypes/any"
	. "github.com/onsi/ginkgo"
	. "github.com/onsi/gomega"
	envoytransformation "github.com/solo-io/gloo/projects/gloo/pkg/api/external/envoy/extensions/transformation"
	v1 "github.com/solo-io/gloo/projects/gloo/pkg/api/v1"
	"github.com/solo-io/gloo/projects/gloo/pkg/api/v1/options/transformation"
	"github.com/solo-io/gloo/projects/gloo/pkg/plugins"
	. "github.com/solo-io/gloo/projects/gloo/pkg/plugins/transformation"
	"github.com/solo-io/gloo/projects/gloo/pkg/utils"
)

var _ = Describe("Plugin", func() {
	var (
		p        *Plugin
<<<<<<< HEAD
		t        *transformation.Transformations
		expected *structpb.Struct
=======
		t        *transformation.RouteTransformations
		expected *any.Any
>>>>>>> fcafccd2
	)

	BeforeEach(func() {
		p = NewPlugin()
		t = &transformation.Transformations{
			ClearRouteCache: true,
		}
<<<<<<< HEAD
		e := &envoytransformation.RouteTransformations{
			ClearRouteCache: true,
			Transformations: []*envoytransformation.RouteTransformations_RouteTransformation{
				{
					Match: &envoytransformation.RouteTransformations_RouteTransformation_RequestMatch_{
						RequestMatch: &envoytransformation.RouteTransformations_RouteTransformation_RequestMatch{
							ClearRouteCache: true,
						},
					},
				},
			},
		}
		configStruct, err := conversion.MessageToStruct(e)
=======
		configStruct, err := utils.MessageToAny(t)
>>>>>>> fcafccd2
		Expect(err).NotTo(HaveOccurred())

		expected = configStruct
	})

	It("sets transformation config for weighted destinations", func() {
		out := &envoyroute.WeightedCluster_ClusterWeight{}
		err := p.ProcessWeightedDestination(plugins.RouteParams{}, &v1.WeightedDestination{
			Options: &v1.WeightedDestinationOptions{
				Transformations: t,
			},
		}, out)
		Expect(err).NotTo(HaveOccurred())
		Expect(out.TypedPerFilterConfig).To(HaveKeyWithValue(FilterName, expected))
	})
	It("sets transformation config for virtual hosts", func() {
		out := &envoyroute.VirtualHost{}
		err := p.ProcessVirtualHost(plugins.VirtualHostParams{}, &v1.VirtualHost{
			Options: &v1.VirtualHostOptions{
				Transformations: t,
			},
		}, out)
		Expect(err).NotTo(HaveOccurred())
		Expect(out.TypedPerFilterConfig).To(HaveKeyWithValue(FilterName, expected))
	})
	It("sets transformation config for routes", func() {
		out := &envoyroute.Route{}
		err := p.ProcessRoute(plugins.RouteParams{}, &v1.Route{
			Options: &v1.RouteOptions{
				Transformations: t,
			},
		}, out)
		Expect(err).NotTo(HaveOccurred())
		Expect(out.TypedPerFilterConfig).To(HaveKeyWithValue(FilterName, expected))
	})
	It("sets filters correctly when early filters exist", func() {
		out := &envoyroute.Route{}
		err := p.ProcessRoute(plugins.RouteParams{}, &v1.Route{
			Options: &v1.RouteOptions{
				StagedTransformations: &transformation.TransformationStages{
					Early: &transformation.RequestResponseTransformations{RequestTransforms: []*transformation.RequestMatch{{}}},
				},
			},
		}, out)
		filters, err := p.HttpFilters(plugins.Params{}, nil)
		Expect(err).NotTo(HaveOccurred())
		Expect(len(filters)).To(Equal(2))
		// not empty as stage is 1; TODO: deserialize and verify that.
		value := filters[0].HttpFilter.GetTypedConfig().GetValue()
		Expect(value).NotTo(BeEmpty())
	})
	It("sets filters correctly when no early filters exist", func() {
		filters, err := p.HttpFilters(plugins.Params{}, nil)
		Expect(err).NotTo(HaveOccurred())
		Expect(len(filters)).To(Equal(1))
		value := filters[0].HttpFilter.GetTypedConfig().GetValue()
		Expect(value).To(BeEmpty())
	})
})<|MERGE_RESOLUTION|>--- conflicted
+++ resolved
@@ -16,22 +16,13 @@
 var _ = Describe("Plugin", func() {
 	var (
 		p        *Plugin
-<<<<<<< HEAD
 		t        *transformation.Transformations
-		expected *structpb.Struct
-=======
-		t        *transformation.RouteTransformations
 		expected *any.Any
->>>>>>> fcafccd2
 	)
 
 	BeforeEach(func() {
 		p = NewPlugin()
 		t = &transformation.Transformations{
-			ClearRouteCache: true,
-		}
-<<<<<<< HEAD
-		e := &envoytransformation.RouteTransformations{
 			ClearRouteCache: true,
 			Transformations: []*envoytransformation.RouteTransformations_RouteTransformation{
 				{
@@ -43,10 +34,7 @@
 				},
 			},
 		}
-		configStruct, err := conversion.MessageToStruct(e)
-=======
 		configStruct, err := utils.MessageToAny(t)
->>>>>>> fcafccd2
 		Expect(err).NotTo(HaveOccurred())
 
 		expected = configStruct
