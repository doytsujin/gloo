--- conflicted
+++ resolved
@@ -1,12 +1,8 @@
 package upstreamssl_test
 
 import (
-<<<<<<< HEAD
-=======
 	envoycluster "github.com/envoyproxy/go-control-plane/envoy/config/cluster/v3"
->>>>>>> 004febcf
 	envoyauth "github.com/envoyproxy/go-control-plane/envoy/api/v2/auth"
-	envoycluster "github.com/envoyproxy/go-control-plane/envoy/config/cluster/v3"
 	v1 "github.com/solo-io/gloo/projects/gloo/pkg/api/v1"
 	"github.com/solo-io/gloo/projects/gloo/pkg/plugins"
 	"github.com/solo-io/gloo/projects/gloo/pkg/plugins/pluginutils"
@@ -24,10 +20,10 @@
 		plugin   *Plugin
 		upstream *v1.Upstream
 		tlsConf  *v1.TlsSecret
-		out      *envoycluster.Cluster
+		out      *envoyapi.Cluster
 	)
 	BeforeEach(func() {
-		out = new(envoycluster.Cluster)
+		out = new(envoyapi.Cluster)
 
 		tlsConf = &v1.TlsSecret{}
 		params = plugins.Params{
