--- conflicted
+++ resolved
@@ -9,21 +9,18 @@
 
 	envoy_config_cluster_v3 "github.com/envoyproxy/go-control-plane/envoy/config/cluster/v3"
 	envoy_config_route_v3 "github.com/envoyproxy/go-control-plane/envoy/config/route/v3"
-	"github.com/solo-io/gloo/projects/gloo/pkg/upstreams"
-
 	"github.com/golang/protobuf/proto"
+	transformapi "github.com/solo-io/gloo/projects/gloo/pkg/api/external/envoy/extensions/transformation"
 	v1 "github.com/solo-io/gloo/projects/gloo/pkg/api/v1"
-	"github.com/solo-io/solo-kit/pkg/errors"
-
-	transformapi "github.com/solo-io/gloo/projects/gloo/pkg/api/external/envoy/extensions/transformation"
 	glooplugins "github.com/solo-io/gloo/projects/gloo/pkg/api/v1/options"
 	"github.com/solo-io/gloo/projects/gloo/pkg/plugins"
 	"github.com/solo-io/gloo/projects/gloo/pkg/plugins/pluginutils"
+	"github.com/solo-io/gloo/projects/gloo/pkg/plugins/transformation"
 	transformutils "github.com/solo-io/gloo/projects/gloo/pkg/plugins/utils/transformation"
+	"github.com/solo-io/gloo/projects/gloo/pkg/upstreams"
 	"github.com/solo-io/go-utils/contextutils"
-
-	"github.com/solo-io/gloo/projects/gloo/pkg/plugins/transformation"
 	"github.com/solo-io/solo-kit/pkg/api/v1/resources/core"
+	"github.com/solo-io/solo-kit/pkg/errors"
 )
 
 type UpstreamWithServiceSpec interface {
@@ -86,30 +83,13 @@
 				return nil, nil
 			}
 
-<<<<<<< HEAD
-		// get upstream
-		upstreamRef, err := upstreams.DestinationToUpstreamRef(spec)
-		if err != nil {
-			contextutils.LoggerFrom(p.ctx).Error(err)
-			return nil, err
-		}
-		restServiceSpec, ok := p.recordedUpstreams[upstreamRef]
-		if !ok {
-			return nil, errors.Errorf("%v does not have a rest service spec", *upstreamRef)
-		}
-		funcname := restDestinationSpec.Rest.FunctionName
-		transformationorig := restServiceSpec.Rest.Transformations[funcname]
-		if transformationorig == nil {
-			return nil, errors.Errorf("unknown function %v", funcname)
-		}
-=======
 			// get upstream
 			upstreamRef, err := upstreams.DestinationToUpstreamRef(spec)
 			if err != nil {
 				contextutils.LoggerFrom(p.ctx).Error(err)
 				return nil, err
 			}
-			restServiceSpec, ok := p.recordedUpstreams[*upstreamRef]
+			restServiceSpec, ok := p.recordedUpstreams[upstreamRef]
 			if !ok {
 				return nil, errors.Errorf("%v does not have a rest service spec", *upstreamRef)
 			}
@@ -118,7 +98,6 @@
 			if transformationorig == nil {
 				return nil, errors.Errorf("unknown function %v", funcname)
 			}
->>>>>>> 30131e79
 
 			// copy to prevent changing the original in memory.
 			transformation := *transformationorig
