--- conflicted
+++ resolved
@@ -1,16 +1,11 @@
 package gogoutils
 
 import (
-<<<<<<< HEAD
-	envoycluster "github.com/envoyproxy/go-control-plane/envoy/api/v2/cluster"
-	envoycore "github.com/envoyproxy/go-control-plane/envoy/api/v2/core"
-=======
 	envoy_config_cluster_v3 "github.com/envoyproxy/go-control-plane/envoy/config/cluster/v3"
 	envoy_config_core_v3 "github.com/envoyproxy/go-control-plane/envoy/config/core/v3"
 	envoy_type_matcher_v3 "github.com/envoyproxy/go-control-plane/envoy/type/matcher/v3"
 	envoy_type_v3 "github.com/envoyproxy/go-control-plane/envoy/type/v3"
 	"github.com/solo-io/gloo/pkg/utils/protoutils"
->>>>>>> 30131e79
 	envoycluster_gloo "github.com/solo-io/gloo/projects/gloo/pkg/api/external/envoy/api/v2/cluster"
 	envoycore_gloo "github.com/solo-io/gloo/projects/gloo/pkg/api/external/envoy/api/v2/core"
 	v1 "github.com/solo-io/gloo/projects/gloo/pkg/api/v1"
@@ -72,8 +67,7 @@
 	if detection == nil {
 		return nil
 	}
-<<<<<<< HEAD
-	return &envoycluster.OutlierDetection{
+	return &envoy_config_cluster_v3.OutlierDetection{
 		Consecutive_5Xx:                        detection.GetConsecutive_5Xx(),
 		Interval:                               detection.GetInterval(),
 		BaseEjectionTime:                       detection.GetBaseEjectionTime(),
@@ -85,20 +79,6 @@
 		SuccessRateStdevFactor:                 detection.GetSuccessRateStdevFactor(),
 		ConsecutiveGatewayFailure:              detection.GetConsecutiveGatewayFailure(),
 		EnforcingConsecutiveGatewayFailure:     detection.GetEnforcingConsecutiveGatewayFailure(),
-=======
-	return &envoy_config_cluster_v3.OutlierDetection{
-		Consecutive_5Xx:                        UInt32GogoToProto(detection.GetConsecutive_5Xx()),
-		Interval:                               DurationGogoToProto(detection.GetInterval()),
-		BaseEjectionTime:                       DurationGogoToProto(detection.GetBaseEjectionTime()),
-		MaxEjectionPercent:                     UInt32GogoToProto(detection.GetMaxEjectionPercent()),
-		EnforcingConsecutive_5Xx:               UInt32GogoToProto(detection.GetEnforcingConsecutive_5Xx()),
-		EnforcingSuccessRate:                   UInt32GogoToProto(detection.GetEnforcingSuccessRate()),
-		SuccessRateMinimumHosts:                UInt32GogoToProto(detection.GetSuccessRateMinimumHosts()),
-		SuccessRateRequestVolume:               UInt32GogoToProto(detection.GetSuccessRateRequestVolume()),
-		SuccessRateStdevFactor:                 UInt32GogoToProto(detection.GetSuccessRateStdevFactor()),
-		ConsecutiveGatewayFailure:              UInt32GogoToProto(detection.GetConsecutiveGatewayFailure()),
-		EnforcingConsecutiveGatewayFailure:     UInt32GogoToProto(detection.GetEnforcingConsecutiveGatewayFailure()),
->>>>>>> 30131e79
 		SplitExternalLocalOriginErrors:         detection.GetSplitExternalLocalOriginErrors(),
 		ConsecutiveLocalOriginFailure:          detection.GetConsecutiveLocalOriginFailure(),
 		EnforcingConsecutiveLocalOriginFailure: detection.GetEnforcingConsecutiveLocalOriginFailure(),
@@ -125,19 +105,11 @@
 	if check == nil {
 		return nil, nil
 	}
-<<<<<<< HEAD
-	hc := &envoycore.HealthCheck{
+	hc := &envoy_config_core_v3.HealthCheck{
 		Timeout:                      check.GetTimeout(),
 		Interval:                     check.GetInterval(),
 		InitialJitter:                check.GetInitialJitter(),
 		IntervalJitter:               check.GetIntervalJitter(),
-=======
-	hc := &envoy_config_core_v3.HealthCheck{
-		Timeout:                      DurationStdToProto(check.GetTimeout()),
-		Interval:                     DurationStdToProto(check.GetInterval()),
-		InitialJitter:                DurationGogoToProto(check.GetInitialJitter()),
-		IntervalJitter:               DurationGogoToProto(check.GetIntervalJitter()),
->>>>>>> 30131e79
 		IntervalJitterPercent:        check.GetIntervalJitterPercent(),
 		UnhealthyThreshold:           check.GetUnhealthyThreshold(),
 		HealthyThreshold:             check.GetHealthyThreshold(),
@@ -192,34 +164,12 @@
 		}
 	case *envoycore_gloo.HealthCheck_CustomHealthCheck_:
 		switch typedConfig := typed.CustomHealthCheck.GetConfigType().(type) {
-<<<<<<< HEAD
-		case *envoycore_gloo.HealthCheck_CustomHealthCheck_Config:
-			hc.HealthChecker = &envoycore.HealthCheck_CustomHealthCheck_{
-				CustomHealthCheck: &envoycore.HealthCheck_CustomHealthCheck{
-					Name: typed.CustomHealthCheck.GetName(),
-					ConfigType: &envoycore.HealthCheck_CustomHealthCheck_Config{
-						Config: typedConfig.Config,
-					},
-				},
-			}
 		case *envoycore_gloo.HealthCheck_CustomHealthCheck_TypedConfig:
-			hc.HealthChecker = &envoycore.HealthCheck_CustomHealthCheck_{
-				CustomHealthCheck: &envoycore.HealthCheck_CustomHealthCheck{
-					Name: typed.CustomHealthCheck.GetName(),
-					ConfigType: &envoycore.HealthCheck_CustomHealthCheck_TypedConfig{
-						TypedConfig: typedConfig.TypedConfig,
-=======
-		case *envoycore_gloo.HealthCheck_CustomHealthCheck_TypedConfig:
-			converted, err := protoutils.AnyGogoToPb(typedConfig.TypedConfig)
-			if err != nil {
-				return nil, err
-			}
 			hc.HealthChecker = &envoy_config_core_v3.HealthCheck_CustomHealthCheck_{
 				CustomHealthCheck: &envoy_config_core_v3.HealthCheck_CustomHealthCheck{
 					Name: typed.CustomHealthCheck.GetName(),
 					ConfigType: &envoy_config_core_v3.HealthCheck_CustomHealthCheck_TypedConfig{
-						TypedConfig: converted,
->>>>>>> 30131e79
+						TypedConfig: typedConfig.TypedConfig,
 					},
 				},
 			}
@@ -303,24 +253,7 @@
 		}
 	case *envoy_config_core_v3.HealthCheck_CustomHealthCheck_:
 		switch typedConfig := typed.CustomHealthCheck.GetConfigType().(type) {
-<<<<<<< HEAD
-		case *envoycore.HealthCheck_CustomHealthCheck_Config:
-			hc.HealthChecker = &envoycore_gloo.HealthCheck_CustomHealthCheck_{
-				CustomHealthCheck: &envoycore_gloo.HealthCheck_CustomHealthCheck{
-					Name: typed.CustomHealthCheck.GetName(),
-					ConfigType: &envoycore_gloo.HealthCheck_CustomHealthCheck_Config{
-						Config: typedConfig.Config,
-					},
-				},
-			}
-		case *envoycore.HealthCheck_CustomHealthCheck_TypedConfig:
-=======
 		case *envoy_config_core_v3.HealthCheck_CustomHealthCheck_TypedConfig:
-			converted, err := protoutils.AnyPbToGogo(typedConfig.TypedConfig)
-			if err != nil {
-				return nil, err
-			}
->>>>>>> 30131e79
 			hc.HealthChecker = &envoycore_gloo.HealthCheck_CustomHealthCheck_{
 				CustomHealthCheck: &envoycore_gloo.HealthCheck_CustomHealthCheck{
 					Name: typed.CustomHealthCheck.GetName(),
