--- conflicted
+++ resolved
@@ -6,7 +6,6 @@
 	"github.com/solo-io/gloo/pkg/utils/protoutils"
 	envoycluster_gloo "github.com/solo-io/gloo/projects/gloo/pkg/api/external/envoy/api/v2/cluster"
 	envoycore_gloo "github.com/solo-io/gloo/projects/gloo/pkg/api/external/envoy/api/v2/core"
-	"github.com/solo-io/gloo/projects/gloo/pkg/plugins/pluginutils"
 )
 
 // Converts between Envoy and Gloo/solokit versions of envoy protos
@@ -149,20 +148,15 @@
 	case *envoycore_gloo.HealthCheck_CustomHealthCheck_:
 		switch typedConfig := typed.CustomHealthCheck.GetConfigType().(type) {
 		case *envoycore_gloo.HealthCheck_CustomHealthCheck_Config:
-			converted, err := pluginutils.GogoMessageToAnyGoProto(typedConfig.Config)
+			converted, err := protoutils.StructGogoToPb(typedConfig.Config)
 			if err != nil {
 				return nil, err
 			}
 			hc.HealthChecker = &envoycore.HealthCheck_CustomHealthCheck_{
 				CustomHealthCheck: &envoycore.HealthCheck_CustomHealthCheck{
 					Name: typed.CustomHealthCheck.GetName(),
-<<<<<<< HEAD
-					ConfigType: &envoycore.HealthCheck_CustomHealthCheck_TypedConfig{
-						TypedConfig: converted,
-=======
 					ConfigType: &envoycore.HealthCheck_CustomHealthCheck_HiddenEnvoyDeprecatedConfig{
 						HiddenEnvoyDeprecatedConfig: converted,
->>>>>>> 004febcf
 					},
 				},
 			}
